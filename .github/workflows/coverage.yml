name: Run tests with coverage
env:
  version: 8.0.3

on:
  push:
    branches:
<<<<<<< HEAD
      master
=======
      - 'master'
>>>>>>> 2321839a
  pull_request:
    branches:
      - 'master'

jobs:

  test-coverage:
    runs-on: ubuntu-20.04
    strategy:
      fail-fast: true
      matrix:
        python-version: ["3.11"]
    steps:
      - uses: actions/checkout@v3

      - name: Install dependencies (SCIPOptSuite)
        run: |
          wget --quiet --no-check-certificate https://github.com/scipopt/scip/releases/download/$(echo "v${{env.version}}" | tr -d '.')/SCIPOptSuite-${{ env.version }}-Linux-ubuntu.deb
          sudo apt-get update && sudo apt install -y ./SCIPOptSuite-${{ env.version }}-Linux-ubuntu.deb

      - name: Setup python ${{ matrix.python-version }}
        uses: actions/setup-python@v4
        with:
          python-version: ${{ matrix.python-version }}

      - name: Prepare python environment
        run: |
          python -m pip install --upgrade pip
          python -m pip install networkx cython pytest-cov

      - name: Install PySCIPOpt
        run: python -m pip install .

      - name: Run pyscipopt tests
        run: |
          coverage run -m pytest
          coverage report -m
          coverage xml
      
      - name: Upload to codecov.io
        uses: codecov/codecov-action@v2
        with:
          fail_ci_if_error: false<|MERGE_RESOLUTION|>--- conflicted
+++ resolved
@@ -5,11 +5,7 @@
 on:
   push:
     branches:
-<<<<<<< HEAD
-      master
-=======
       - 'master'
->>>>>>> 2321839a
   pull_request:
     branches:
       - 'master'
