--- conflicted
+++ resolved
@@ -7,12 +7,7 @@
 on:
   push:
     branches:
-<<<<<<< HEAD
-      - master
-  pull_request:
-=======
       - 'master'
->>>>>>> 2321839a
 
 jobs:
 
