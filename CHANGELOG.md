--- conflicted
+++ resolved
@@ -14,15 +14,11 @@
 - Add SCIP function SCIprowGetOriginCons
 - Add getConsOriginConshdlrtype to Row
 - Add possibility to use sine and cosing
-<<<<<<< HEAD
 - Add ability to set priced variable score 
 
 ### Fixed
 ### Changed
 - Pricer plugin fundamental callbacks now raise an error if not implemented
-=======
-- Add ability to set priced variable score
->>>>>>> 98980446
 ### Removed
 - Removed function rowGetNNonz
 
