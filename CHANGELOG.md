# CHANGELOG

## Unreleased
### Added
<<<<<<< HEAD
- Added methods for creating expression constraints without adding to problem
- Added methods for creating/adding/appending disjunction constraints
=======
- Added check for pt_PT locale in test_model.py
### Fixed
### Changed
### Removed

## 5.0.1 - 2024-04-05
### Added
>>>>>>> 32caac77
- Added recipe for nonlinear objective functions
- Added method for adding piecewise linear constraints
- Add SCIP function SCIPgetTreesizeEstimation and wrapper getTreesizeEstimation
- New test for model setLogFile
### Fixed
- Fixed model.setLogFile(None) error
- Add recipes sub-package
- Fixed "weakly-referenced object no longer exists" when calling dropEvent in test_customizedbenders
- Fixed incorrect writing/printing when user had a non-default locale
### Changed
### Removed

## 5.0.0 - 2024-03-05
### Added
- Added SCIP function addExprNonlinear
- Add support for Cython 3
- Added methods for getting the names of the current stage and of an event
- Add support for SCIP symmetry graph callbacks in constraint handlers
### Fixed
- Fixed README links 
- Fixed outdated time.clock call in gcp.py
### Changed
- Changed default installation option via pypi to package pre-build SCIP

## 4.4.0 - 2023-12-04
### Added
- Add getConshdlrName to class Constraint
- Added all event types and tests for checking them 
- Added SCIP functions SCIPconsGetNVars, SCIPconsGetVars
- Added SCIP functions SCIPchgCoefLinear, SCIPaddCoefLinear and SCIPdelCoefLinear
- Added SCIP function SCIPgetSolTime and wrapper getSolTime
- Added convenience methods relax and getVarDict
- Added SCIP functions hasPrimalRay, getPrimalRay, getPrimalRayVal
### Fixed
- Fixed mistake with outdated values for several enums
- Correctly set result, lowerbound in PyRelaxExec
- Fixed typo in documentation of chgRhs
- Pricer plugin fundamental callbacks now raise an error if not implemented
- Brachrule plugin fundamental callbacks now raise an error if not implemented
- Fixed segmentation fault when accessing the Solution class directly
- Changed getSols so that it prints solutions in terms of the original variables
- Fixed error message in _checkStage
### Changed
- Made it so SCIP macros are used directly, instead of being manually inputted. 
- Improved error message when using < or > instead of <= or >=
### Removed
- Removed double declaration of SCIPfindEventhdlr

## 4.3.0 - 2023-03-17
### Added
- Add SCIP function SCIprowGetOriginCons
- Add getConsOriginConshdlrtype to Row
- Add possibility to use sine and cosing
- Add ability to set priced variable score 

### Fixed
### Changed
### Removed
- Removed function rowGetNNonz

## 4.2.0 - 2022-03-21
### Added
- Interface to include custom reader plugins
- New test for reader plugin
### Fixed
- revert change from #543 to fix #570 (closing file descriptors)
- use correct offset value when updating the objective function
### Changed
### Removed

## 4.1.0 - 2022-02-22
### Added
- Interface to include custom cut selector plugins
- New test for cut selector plugin
- Add SCIP function SCIPgetCutLPSolCutoffDistance and wrapper getCutLPSolCutoffDistance
- Add SCIP function SCIPprintBestTransSol and wrapper writeBestTransSol
- Add SCIP function SCIPprintTransSol and wrapper writeTransSol
- Add SCIP function SCIPgetRowNumIntCols and wrapper getRowNumIntCols
- Add SCIP function SCIProwGetNNonz and wrapper rowGetNNonz
- Add SCIP function SCIPgetRowObjParallelism and wrapper getRowObjParallelism
- Add SCIP function SCIPgetNSepaRounds and wrapper getNSepaRounds
- Add SCIP function SCIPgetRowLinear and wrapper getRowLinear
- Add SCIP function SCIProwIsInGlobalCutpool and wrapper isInGlobalCutpool
- Add SCIP function SCIProwGetParallelism and wrapper getRowParallelism
- Add getObjCoeff call to Column
- Add isLocal call to Row
- Add getNorm call to Row
- Add getRowDualSol to Row
- Add getDualSolVal to Model
- added activeone parameter of addConsIndicator() allows to activate the constraint if the binary (indicator) variable is 1 or 0.
- added function getSlackVarIndicator(), returns the slack variable of the indicator constraint.
### Fixed
- cmake / make install works from build directory
### Changed
### Removed

## 4.0.0 - 2021-12-15
### Added
- many functions regarding the new cons expression logic and implementation
### Fixed
- fixed tests and github actions to fit the new SCIP version.
### Changed
- SCIP8 changes the way nonlinear constraints are handled inside SCIP. These changes have consequences for their respective PySCIPOpt wrappers and have changed regardingly. Please refer to the latest SCIP report for an in-depth explanation of these changes.
- small changes to the documentation.
### Removed
- some of the deprecated functions that could not be made backwards compatible

## 3.5.0 - 2021-12-07
### Added
### Fixed
- close file descriptors after file operation is finished
- fixed deletion of variable pointer from model when calling delVar
- fixed scip install for MAC integration test
- Fixing assert failure if scip is compiled using quadprecision
- fixed missing GIL by @AntoinePrv in #539
### Changed
- changed integration test to include scip TPI (tinycthreads)
### Removed
- removed Mac integration test until the segmentation fault in test_memory.py is fixed on Mac 

## 3.4.0 - 2021-10-30
### Added
- add support for concurrent optimization
  - note that SCIP needs to be linked to a TPI (task processing interface) to use this feature
- SCIPsolverConcurrent implementation from issue #229 by @TNonet in #535
- fix action to also run on external PRs by @mattmilten in #536
- fix concurrent solve test by @mattmilten in #537

## 3.3.0 - 2021-08-23
### Added
- add SCIP function `getPseudoBranchCands`

### Fixed
### Changed
### Removed

## 3.2.2 - 2021-06-21 
### Added
- add SCIP functions `getNSolsFound`, `getNSolsFound`, `getNLimSolsFound` and `getNBestSolsFound`

### Fixed
### Changed
- documentation build parameter EXTRACT_ALL = YES

### Removed

## 3.2.1 - 2021-06-21
### Added
- Continuous Integration: move from travis to github actions:
  - integration with scipoptsuite and
  - publishing documentation and packages.

### Fixed
### Changed
### Removed
- CI files

## 3.2.0 - 2021-06-07
### Added
- add convenience function `Model.addConss()` to add multiple constraints at once

## 3.1.5 - 2021-05-23
### Added
- add SCIP function `SCIPsetMessagehdlrLogfile`
### Fixed
- fix `Model.writeLP` method

## 3.1.4 - 2021-04-25
### Fixed
- check for correct stage when querying solution values (raise warning otherwise)

## 3.1.3 - 2021-04-23
### Fixed
- check for NULL pointers when creating Solution objects (will return None): [#494](https://github.com/scipopt/PySCIPOpt/pull/494)

## 3.1.2 - 2021-04-07
### Added
- add `Model.getNReaders` that returns the number of available readers

## 3.1.1 - 2021-03-10
### Added
- add evaluation of `Expr` in `Solution`.

## 3.1.0 - 2020-12-17
### Added
- add more SCIP functions: `getNSols`, `createPartialSol`

### Fixed
- consistent handling of filenames for reading/writing
- fix error when no SCIPOPTDIR env var is set on Windows

## 3.0.4 - 2020-10-30
### Added
- add more SCIP functions: `getNTotalNodes`, `getNIntVars`, `getNBinVars`

### Fixed
- `getTransformedVar` now uses `SCIPgetTransformedVar` instead of `SCIPtransformVar` which captures the variable

## 3.0.3 - 2020-09-05
### Added
- add parameter genericnames to Model.writeProblem() to allow for generic variable and constraint names

### Fixed
- strip quotes from SCIPOPTDIR path variable that might confuse Windows systems

## 3.0.2 - 2020-08-09
### Added
- allow creation of implicit integer variables
- make some more SCIP functionality available

### Fixed
- fix reference counters for Python constraints

## 3.0.1 - 2020-07-05
### Added
- expose even more SCIP functionality in `scip.pxd`

### Changed
- `Model.from_ptr` and `Model.to_ptr` use a `PyCapsule` to exchange the SCIP pointer
  rather than an integer.
- mark getDualMultiplier() as deprecated, only getDualSolLinear() is supposed to be used to get duals of constraints

### Removed
* removed `__div__` from Expr and GenExpr to make it compatible with cython 0.29.20

## 3.0.0 - 2020-04-11
### Added
- add Model.getParams that returns a dict mapping all parameter names to their values
- add Model.setParams to set multiple parameters at once using a dict
- Add Model.from_ptr and Model.to_ptr to interface with SCIP* managed outside of PySCIPOpt
- add NULL pointer checks to all Python wrapper classes
- add Event.getRow() and Row.name
- expose domain changes, bound changes, branching decisions, added constraints for nodes
- define Python object identity based on underlying SCIP object pointers, so that e.g. rows and columns can be added to sets, and testing for equality is consistent over time.
- add Row.isRemovable and Row.getOrigintype
- add Model.applyCutsProbing and Model.propagateProbing
- add Model.separateSol
- add methods to work with nonlinear rows
- adds new "threadsafe" parameter to the PyBendersCopy member function. Also, the "threadsafe" parameter can be passed
  when creating a Model instance
- adds the boolean return options of "infeasible" and "auxviol" to the Benders.benderspresubsolve function. "infeasible"
  indicates that the input solution induces an infeasible instance of at least one Benders' subproblems. "auxviol"
  indicates that the objective value of at least on Benders' subproblem is greater than the auxiliary variable value.
- adds chgVarUbProbing and chgVarLbProbing to change a variables upper or lower bound during probing mode.

### Changed
- Node.getParent() returns None if the node has no parent
- remove Python 2.7 support
- fix documentation errors
- setupBendersSubproblem now requires a checktype input. This input indicates the reason for solving the Benders'
  subproblems, either enforcing the LP, relaxation or pseudo solution (LP, RELAX or PSEUDO) or checking a candidate
  primal feasible solution (CHECK).

## 2.2.3 - 2019-12-10
### Added
- expose even more SCIP functionality in `scip.pxd`

### Changed
- move the main Python class declarations into scip.pxd; this makes it possible to write custom `pyx` extensions.

## 2.2.2 - 2019-11-27
### Added
- support for node selector plugin
- getOpenNodes() to access all open nodes

### Changed
- new Benders functionality

## 2.2.1 - 2019-09-17
### Added
- evaluate polynomial expressions using the given solution values

## 2.2.0 - 2019-08-28
### Added
- convenient access to solution data, via `solution[x]` syntax instead of `model.getVal(x)`
- store Variable objects in Model for faster access

### Removed
- `releaseVar()`: potentially harmful and not necessary anymore

## 2.1.9 - 2019-08-20
### Changed
- recommend `pip install .` over `python setup.py install` in INSTALL

## 2.1.8 - 2019-08-19
### Added
- `lpiGetIterations()` to get LP iterations of last solved LP relaxation
### Changed
- rework `setup.py` to support developer versions of SCIP libraries built with Makefiles

## 2.1.7 - 2019-08-09
### Fixed
- fix methods to get and set char and string parameters<|MERGE_RESOLUTION|>--- conflicted
+++ resolved
@@ -2,10 +2,8 @@
 
 ## Unreleased
 ### Added
-<<<<<<< HEAD
 - Added methods for creating expression constraints without adding to problem
 - Added methods for creating/adding/appending disjunction constraints
-=======
 - Added check for pt_PT locale in test_model.py
 ### Fixed
 ### Changed
@@ -13,7 +11,6 @@
 
 ## 5.0.1 - 2024-04-05
 ### Added
->>>>>>> 32caac77
 - Added recipe for nonlinear objective functions
 - Added method for adding piecewise linear constraints
 - Add SCIP function SCIPgetTreesizeEstimation and wrapper getTreesizeEstimation
