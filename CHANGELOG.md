# CHANGELOG

## Unreleased
### Added
- Add SCIP functions SCIPchgCoefLinear, SCIPaddCoefLinear and SCIPdelCoefLinear
- Add SCIP function SCIPgetSolTime and wrapper getSolTime
### Fixed
<<<<<<< HEAD
- Pricer plugin fundamental callbacks now raise an error if not implemented
- Brachrule plugin fundamental callbacks now raise an error if not implemented
=======
- Fixed segmentation fault when accessing the Solution class directly
- Changed getSols so that it prints solutions in terms of the original variables
>>>>>>> 32f46405
### Changed
- Improved error message when using < or > instead of <= or >=
### Removed
- Removed double declaration of SCIPfindEventhdlr

## 4.3.0 - 2023-03-17
### Added
- Add SCIP function SCIprowGetOriginCons
- Add getConsOriginConshdlrtype to Row
- Add possibility to use sine and cosing
- Add ability to set priced variable score 

### Fixed
### Changed
### Removed
- Removed function rowGetNNonz

## 4.2.0 - 2022-03-21
### Added
- Interface to include custom reader plugins
- New test for reader plugin
### Fixed
- revert change from #543 to fix #570 (closing file descriptors)
- use correct offset value when updating the objective function
### Changed
### Removed

## 4.1.0 - 2022-02-22
### Added
- Interface to include custom cut selector plugins
- New test for cut selector plugin
- Add SCIP function SCIPgetCutLPSolCutoffDistance and wrapper getCutLPSolCutoffDistance
- Add SCIP function SCIPprintBestTransSol and wrapper writeBestTransSol
- Add SCIP function SCIPprintTransSol and wrapper writeTransSol
- Add SCIP function SCIPgetRowNumIntCols and wrapper getRowNumIntCols
- Add SCIP function SCIProwGetNNonz and wrapper rowGetNNonz
- Add SCIP function SCIPgetRowObjParallelism and wrapper getRowObjParallelism
- Add SCIP function SCIPgetNSepaRounds and wrapper getNSepaRounds
- Add SCIP function SCIPgetRowLinear and wrapper getRowLinear
- Add SCIP function SCIProwIsInGlobalCutpool and wrapper isInGlobalCutpool
- Add SCIP function SCIProwGetParallelism and wrapper getRowParallelism
- Add getObjCoeff call to Column
- Add isLocal call to Row
- Add getNorm call to Row
- Add getRowDualSol to Row
- Add getDualSolVal to Model
- added activeone parameter of addConsIndicator() allows to activate the constraint if the binary (indicator) variable is 1 or 0.
- added function getSlackVarIndicator(), returns the slack variable of the indicator constraint.
### Fixed
- cmake / make install works from build directory
### Changed
### Removed

## 4.0.0 - 2021-12-15
### Added
- many functions regarding the new cons expression logic and implementation
### Fixed
- fixed tests and github actions to fit the new SCIP version.
### Changed
- SCIP8 changes the way nonlinear constraints are handled inside SCIP. These changes have consequences for their respective PySCIPOpt wrappers and have changed regardingly. Please refer to the latest SCIP report for an in-depth explanation of these changes.
- small changes to the documentation.
### Removed
- some of the deprecated functions that could not be made backwards compatible

## 3.5.0 - 2021-12-07
### Added
### Fixed
- close file descriptors after file operation is finished
- fixed deletion of variable pointer from model when calling delVar
- fixed scip install for MAC integration test
- Fixing assert failure if scip is compiled using quadprecision
- fixed missing GIL by @AntoinePrv in #539
### Changed
- changed integration test to include scip TPI (tinycthreads)
### Removed
- removed Mac integration test until the segmentation fault in test_memory.py is fixed on Mac 

## 3.4.0 - 2021-10-30
### Added
- add support for concurrent optimization
  - note that SCIP needs to be linked to a TPI (task processing interface) to use this feature
- SCIPsolverConcurrent implementation from issue #229 by @TNonet in #535
- fix action to also run on external PRs by @mattmilten in #536
- fix concurrent solve test by @mattmilten in #537

## 3.3.0 - 2021-08-23
### Added
- add SCIP function `getPseudoBranchCands`

### Fixed
### Changed
### Removed

## 3.2.2 - 2021-06-21 
### Added
- add SCIP functions `getNSolsFound`, `getNSolsFound`, `getNLimSolsFound` and `getNBestSolsFound`

### Fixed
### Changed
- documentation build parameter EXTRACT_ALL = YES

### Removed

## 3.2.1 - 2021-06-21
### Added
- Continuous Integration: move from travis to github actions:
  - integration with scipoptsuite and
  - publishing documentation and packages.

### Fixed
### Changed
### Removed
- CI files

## 3.2.0 - 2021-06-07
### Added
- add convenience function `Model.addConss()` to add multiple constraints at once

## 3.1.5 - 2021-05-23
### Added
- add SCIP function `SCIPsetMessagehdlrLogfile`
### Fixed
- fix `Model.writeLP` method

## 3.1.4 - 2021-04-25
### Fixed
- check for correct stage when querying solution values (raise warning otherwise)

## 3.1.3 - 2021-04-23
### Fixed
- check for NULL pointers when creating Solution objects (will return None): [#494](https://github.com/scipopt/PySCIPOpt/pull/494)

## 3.1.2 - 2021-04-07
### Added
- add `Model.getNReaders` that returns the number of available readers

## 3.1.1 - 2021-03-10
### Added
- add evaluation of `Expr` in `Solution`.

## 3.1.0 - 2020-12-17
### Added
- add more SCIP functions: `getNSols`, `createPartialSol`

### Fixed
- consistent handling of filenames for reading/writing
- fix error when no SCIPOPTDIR env var is set on Windows

## 3.0.4 - 2020-10-30
### Added
- add more SCIP functions: `getNTotalNodes`, `getNIntVars`, `getNBinVars`

### Fixed
- `getTransformedVar` now uses `SCIPgetTransformedVar` instead of `SCIPtransformVar` which captures the variable

## 3.0.3 - 2020-09-05
### Added
- add parameter genericnames to Model.writeProblem() to allow for generic variable and constraint names

### Fixed
- strip quotes from SCIPOPTDIR path variable that might confuse Windows systems

## 3.0.2 - 2020-08-09
### Added
- allow creation of implicit integer variables
- make some more SCIP functionality available

### Fixed
- fix reference counters for Python constraints

## 3.0.1 - 2020-07-05
### Added
- expose even more SCIP functionality in `scip.pxd`

### Changed
- `Model.from_ptr` and `Model.to_ptr` use a `PyCapsule` to exchange the SCIP pointer
  rather than an integer.
- mark getDualMultiplier() as deprecated, only getDualSolLinear() is supposed to be used to get duals of constraints

### Removed
* removed `__div__` from Expr and GenExpr to make it compatible with cython 0.29.20

## 3.0.0 - 2020-04-11
### Added
- add Model.getParams that returns a dict mapping all parameter names to their values
- add Model.setParams to set multiple parameters at once using a dict
- Add Model.from_ptr and Model.to_ptr to interface with SCIP* managed outside of PySCIPOpt
- add NULL pointer checks to all Python wrapper classes
- add Event.getRow() and Row.name
- expose domain changes, bound changes, branching decisions, added constraints for nodes
- define Python object identity based on underlying SCIP object pointers, so that e.g. rows and columns can be added to sets, and testing for equality is consistent over time.
- add Row.isRemovable and Row.getOrigintype
- add Model.applyCutsProbing and Model.propagateProbing
- add Model.separateSol
- add methods to work with nonlinear rows
- adds new "threadsafe" parameter to the PyBendersCopy member function. Also, the "threadsafe" parameter can be passed
  when creating a Model instance
- adds the boolean return options of "infeasible" and "auxviol" to the Benders.benderspresubsolve function. "infeasible"
  indicates that the input solution induces an infeasible instance of at least one Benders' subproblems. "auxviol"
  indicates that the objective value of at least on Benders' subproblem is greater than the auxiliary variable value.
- adds chgVarUbProbing and chgVarLbProbing to change a variables upper or lower bound during probing mode.

### Changed
- Node.getParent() returns None if the node has no parent
- remove Python 2.7 support
- fix documentation errors
- setupBendersSubproblem now requires a checktype input. This input indicates the reason for solving the Benders'
  subproblems, either enforcing the LP, relaxation or pseudo solution (LP, RELAX or PSEUDO) or checking a candidate
  primal feasible solution (CHECK).

## 2.2.3 - 2019-12-10
### Added
- expose even more SCIP functionality in `scip.pxd`

### Changed
- move the main Python class declarations into scip.pxd; this makes it possible to write custom `pyx` extensions.

## 2.2.2 - 2019-11-27
### Added
- support for node selector plugin
- getOpenNodes() to access all open nodes

### Changed
- new Benders functionality

## 2.2.1 - 2019-09-17
### Added
- evaluate polynomial expressions using the given solution values

## 2.2.0 - 2019-08-28
### Added
- convenient access to solution data, via `solution[x]` syntax instead of `model.getVal(x)`
- store Variable objects in Model for faster access

### Removed
- `releaseVar()`: potentially harmful and not necessary anymore

## 2.1.9 - 2019-08-20
### Changed
- recommend `pip install .` over `python setup.py install` in INSTALL

## 2.1.8 - 2019-08-19
### Added
- `lpiGetIterations()` to get LP iterations of last solved LP relaxation
### Changed
- rework `setup.py` to support developer versions of SCIP libraries built with Makefiles

## 2.1.7 - 2019-08-09
### Fixed
- fix methods to get and set char and string parameters<|MERGE_RESOLUTION|>--- conflicted
+++ resolved
@@ -5,13 +5,10 @@
 - Add SCIP functions SCIPchgCoefLinear, SCIPaddCoefLinear and SCIPdelCoefLinear
 - Add SCIP function SCIPgetSolTime and wrapper getSolTime
 ### Fixed
-<<<<<<< HEAD
 - Pricer plugin fundamental callbacks now raise an error if not implemented
 - Brachrule plugin fundamental callbacks now raise an error if not implemented
-=======
 - Fixed segmentation fault when accessing the Solution class directly
 - Changed getSols so that it prints solutions in terms of the original variables
->>>>>>> 32f46405
 ### Changed
 - Improved error message when using < or > instead of <= or >=
 ### Removed
