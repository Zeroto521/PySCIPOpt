# CHANGELOG

## Unreleased
### Added
- Add SCIP functions SCIPconsGetNVars, SCIPconsGetVars
- Add SCIP functions SCIPchgCoefLinear, SCIPaddCoefLinear and SCIPdelCoefLinear
- Add SCIP function SCIPgetSolTime and wrapper getSolTime
<<<<<<< HEAD
- Add SCIP functions getPrimalRay, getPrimalRayVal
=======
- Add convenience methods relax and getVarDict
>>>>>>> f95846e2
### Fixed
- Pricer plugin fundamental callbacks now raise an error if not implemented
- Brachrule plugin fundamental callbacks now raise an error if not implemented
- Fixed segmentation fault when accessing the Solution class directly
- Changed getSols so that it prints solutions in terms of the original variables
- Fixed error message in _checkStage
### Changed
- Improved error message when using < or > instead of <= or >=
### Removed
- Removed double declaration of SCIPfindEventhdlr

## 4.3.0 - 2023-03-17
### Added
- Add SCIP function SCIprowGetOriginCons
- Add getConsOriginConshdlrtype to Row
- Add possibility to use sine and cosing
- Add ability to set priced variable score 

### Fixed
### Changed
### Removed
- Removed function rowGetNNonz

## 4.2.0 - 2022-03-21
### Added
- Interface to include custom reader plugins
- New test for reader plugin
### Fixed
- revert change from #543 to fix #570 (closing file descriptors)
- use correct offset value when updating the objective function
### Changed
### Removed

## 4.1.0 - 2022-02-22
### Added
- Interface to include custom cut selector plugins
- New test for cut selector plugin
- Add SCIP function SCIPgetCutLPSolCutoffDistance and wrapper getCutLPSolCutoffDistance
- Add SCIP function SCIPprintBestTransSol and wrapper writeBestTransSol
- Add SCIP function SCIPprintTransSol and wrapper writeTransSol
- Add SCIP function SCIPgetRowNumIntCols and wrapper getRowNumIntCols
- Add SCIP function SCIProwGetNNonz and wrapper rowGetNNonz
- Add SCIP function SCIPgetRowObjParallelism and wrapper getRowObjParallelism
- Add SCIP function SCIPgetNSepaRounds and wrapper getNSepaRounds
- Add SCIP function SCIPgetRowLinear and wrapper getRowLinear
- Add SCIP function SCIProwIsInGlobalCutpool and wrapper isInGlobalCutpool
- Add SCIP function SCIProwGetParallelism and wrapper getRowParallelism
- Add getObjCoeff call to Column
- Add isLocal call to Row
- Add getNorm call to Row
- Add getRowDualSol to Row
- Add getDualSolVal to Model
- added activeone parameter of addConsIndicator() allows to activate the constraint if the binary (indicator) variable is 1 or 0.
- added function getSlackVarIndicator(), returns the slack variable of the indicator constraint.
### Fixed
- cmake / make install works from build directory
### Changed
### Removed

## 4.0.0 - 2021-12-15
### Added
- many functions regarding the new cons expression logic and implementation
### Fixed
- fixed tests and github actions to fit the new SCIP version.
### Changed
- SCIP8 changes the way nonlinear constraints are handled inside SCIP. These changes have consequences for their respective PySCIPOpt wrappers and have changed regardingly. Please refer to the latest SCIP report for an in-depth explanation of these changes.
- small changes to the documentation.
### Removed
- some of the deprecated functions that could not be made backwards compatible

## 3.5.0 - 2021-12-07
### Added
### Fixed
- close file descriptors after file operation is finished
- fixed deletion of variable pointer from model when calling delVar
- fixed scip install for MAC integration test
- Fixing assert failure if scip is compiled using quadprecision
- fixed missing GIL by @AntoinePrv in #539
### Changed
- changed integration test to include scip TPI (tinycthreads)
### Removed
- removed Mac integration test until the segmentation fault in test_memory.py is fixed on Mac 

## 3.4.0 - 2021-10-30
### Added
- add support for concurrent optimization
  - note that SCIP needs to be linked to a TPI (task processing interface) to use this feature
- SCIPsolverConcurrent implementation from issue #229 by @TNonet in #535
- fix action to also run on external PRs by @mattmilten in #536
- fix concurrent solve test by @mattmilten in #537

## 3.3.0 - 2021-08-23
### Added
- add SCIP function `getPseudoBranchCands`

### Fixed
### Changed
### Removed

## 3.2.2 - 2021-06-21 
### Added
- add SCIP functions `getNSolsFound`, `getNSolsFound`, `getNLimSolsFound` and `getNBestSolsFound`

### Fixed
### Changed
- documentation build parameter EXTRACT_ALL = YES

### Removed

## 3.2.1 - 2021-06-21
### Added
- Continuous Integration: move from travis to github actions:
  - integration with scipoptsuite and
  - publishing documentation and packages.

### Fixed
### Changed
### Removed
- CI files

## 3.2.0 - 2021-06-07
### Added
- add convenience function `Model.addConss()` to add multiple constraints at once

## 3.1.5 - 2021-05-23
### Added
- add SCIP function `SCIPsetMessagehdlrLogfile`
### Fixed
- fix `Model.writeLP` method

## 3.1.4 - 2021-04-25
### Fixed
- check for correct stage when querying solution values (raise warning otherwise)

## 3.1.3 - 2021-04-23
### Fixed
- check for NULL pointers when creating Solution objects (will return None): [#494](https://github.com/scipopt/PySCIPOpt/pull/494)

## 3.1.2 - 2021-04-07
### Added
- add `Model.getNReaders` that returns the number of available readers

## 3.1.1 - 2021-03-10
### Added
- add evaluation of `Expr` in `Solution`.

## 3.1.0 - 2020-12-17
### Added
- add more SCIP functions: `getNSols`, `createPartialSol`

### Fixed
- consistent handling of filenames for reading/writing
- fix error when no SCIPOPTDIR env var is set on Windows

## 3.0.4 - 2020-10-30
### Added
- add more SCIP functions: `getNTotalNodes`, `getNIntVars`, `getNBinVars`

### Fixed
- `getTransformedVar` now uses `SCIPgetTransformedVar` instead of `SCIPtransformVar` which captures the variable

## 3.0.3 - 2020-09-05
### Added
- add parameter genericnames to Model.writeProblem() to allow for generic variable and constraint names

### Fixed
- strip quotes from SCIPOPTDIR path variable that might confuse Windows systems

## 3.0.2 - 2020-08-09
### Added
- allow creation of implicit integer variables
- make some more SCIP functionality available

### Fixed
- fix reference counters for Python constraints

## 3.0.1 - 2020-07-05
### Added
- expose even more SCIP functionality in `scip.pxd`

### Changed
- `Model.from_ptr` and `Model.to_ptr` use a `PyCapsule` to exchange the SCIP pointer
  rather than an integer.
- mark getDualMultiplier() as deprecated, only getDualSolLinear() is supposed to be used to get duals of constraints

### Removed
* removed `__div__` from Expr and GenExpr to make it compatible with cython 0.29.20

## 3.0.0 - 2020-04-11
### Added
- add Model.getParams that returns a dict mapping all parameter names to their values
- add Model.setParams to set multiple parameters at once using a dict
- Add Model.from_ptr and Model.to_ptr to interface with SCIP* managed outside of PySCIPOpt
- add NULL pointer checks to all Python wrapper classes
- add Event.getRow() and Row.name
- expose domain changes, bound changes, branching decisions, added constraints for nodes
- define Python object identity based on underlying SCIP object pointers, so that e.g. rows and columns can be added to sets, and testing for equality is consistent over time.
- add Row.isRemovable and Row.getOrigintype
- add Model.applyCutsProbing and Model.propagateProbing
- add Model.separateSol
- add methods to work with nonlinear rows
- adds new "threadsafe" parameter to the PyBendersCopy member function. Also, the "threadsafe" parameter can be passed
  when creating a Model instance
- adds the boolean return options of "infeasible" and "auxviol" to the Benders.benderspresubsolve function. "infeasible"
  indicates that the input solution induces an infeasible instance of at least one Benders' subproblems. "auxviol"
  indicates that the objective value of at least on Benders' subproblem is greater than the auxiliary variable value.
- adds chgVarUbProbing and chgVarLbProbing to change a variables upper or lower bound during probing mode.

### Changed
- Node.getParent() returns None if the node has no parent
- remove Python 2.7 support
- fix documentation errors
- setupBendersSubproblem now requires a checktype input. This input indicates the reason for solving the Benders'
  subproblems, either enforcing the LP, relaxation or pseudo solution (LP, RELAX or PSEUDO) or checking a candidate
  primal feasible solution (CHECK).

## 2.2.3 - 2019-12-10
### Added
- expose even more SCIP functionality in `scip.pxd`

### Changed
- move the main Python class declarations into scip.pxd; this makes it possible to write custom `pyx` extensions.

## 2.2.2 - 2019-11-27
### Added
- support for node selector plugin
- getOpenNodes() to access all open nodes

### Changed
- new Benders functionality

## 2.2.1 - 2019-09-17
### Added
- evaluate polynomial expressions using the given solution values

## 2.2.0 - 2019-08-28
### Added
- convenient access to solution data, via `solution[x]` syntax instead of `model.getVal(x)`
- store Variable objects in Model for faster access

### Removed
- `releaseVar()`: potentially harmful and not necessary anymore

## 2.1.9 - 2019-08-20
### Changed
- recommend `pip install .` over `python setup.py install` in INSTALL

## 2.1.8 - 2019-08-19
### Added
- `lpiGetIterations()` to get LP iterations of last solved LP relaxation
### Changed
- rework `setup.py` to support developer versions of SCIP libraries built with Makefiles

## 2.1.7 - 2019-08-09
### Fixed
- fix methods to get and set char and string parameters<|MERGE_RESOLUTION|>--- conflicted
+++ resolved
@@ -5,11 +5,8 @@
 - Add SCIP functions SCIPconsGetNVars, SCIPconsGetVars
 - Add SCIP functions SCIPchgCoefLinear, SCIPaddCoefLinear and SCIPdelCoefLinear
 - Add SCIP function SCIPgetSolTime and wrapper getSolTime
-<<<<<<< HEAD
+- Add convenience methods relax and getVarDict
 - Add SCIP functions getPrimalRay, getPrimalRayVal
-=======
-- Add convenience methods relax and getVarDict
->>>>>>> f95846e2
 ### Fixed
 - Pricer plugin fundamental callbacks now raise an error if not implemented
 - Brachrule plugin fundamental callbacks now raise an error if not implemented
