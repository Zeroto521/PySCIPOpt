# CHANGELOG

## Unreleased
### Added
- Added categorical data example
- Added printProblem to print problem to stdout
- Added stage checks to presolve, freereoptsolve, freetransform
- Added primal_dual_evolution recipe and a plot recipe
### Fixed
<<<<<<< HEAD
- Fixed default name for indicator constraints
=======
- Only redirect stdout and stderr in redirectOutput() so that file output still works afterwards
>>>>>>> d05b0491
### Changed
- GitHub actions using Mac now use precompiled SCIP from latest release
### Removed

## 5.2.1 - 2024.10.29
### Added
- Expanded Statistics class to more problems.
- Created Statistics class
- Added parser to read .stats file
- Release checklist in `RELEASE.md`
- Added Python definitions and wrappers for SCIPstartStrongbranch, SCIPendStrongbranch SCIPgetBranchScoreMultiple, 
  SCIPgetVarStrongbranchInt, SCIPupdateVarPseudocost, SCIPgetVarStrongbranchFrac, SCIPcolGetAge, 
  SCIPgetVarStrongbranchLast, SCIPgetVarStrongbranchNode, SCIPallColsInLP, SCIPcolGetAge
- Added getBipartiteGraphRepresentation
- Added helper functions that facilitate testing
- Added Python definitions and wrappers for SCIPgetNImplVars, SCIPgetNContVars, SCIPvarMayRoundUp,
  SCIPvarMayRoundDown, SCIPcreateLPSol, SCIPfeasFloor, SCIPfeasCeil, SCIPfeasRound, SCIPgetPrioChild,
  SCIPgetPrioSibling
- Added additional tests to test_nodesel, test_heur, and test_strong_branching
- Migrated documentation to Readthedocs
- `attachEventHandlerCallback` method to Model for a more ergonomic way to attach event handlers
- Added Model method: optimizeNogil
- Added Solution method: getOrigin, retransform, translate
- Added SCIP.pxd: SCIP_SOLORIGIN, SCIPcopyOrigVars, SCIPcopyOrigConss, SCIPsolve nogil, SCIPretransformSol, SCIPtranslateSubSol, SCIPsolGetOrigin, SCIPhashmapCreate, SCIPhashmapFree
- Added additional tests to test_multi_threads, test_solution, and test_copy
### Fixed
- Fixed too strict getObjVal, getVal check
### Changed
- Changed createSol to now have an option of initialising at the current LP solution
- Unified documentation style of scip.pxi to numpydocs
### Removed

## 5.1.1 - 2024-06-22
### Added
- Added SCIP_STATUS_DUALLIMIT and SCIP_STATUS_PRIMALLIMIT
- Added SCIPprintExternalCodes (retrieves version of linked symmetry, lp solver, nl solver etc)
- Added recipe with reformulation for detecting infeasible constraints
- Wrapped SCIPcreateOrigSol and added tests 
- Added verbose option for writeProblem and writeParams
- Expanded locale test
- Added methods for creating expression constraints without adding to problem
- Added methods for creating/adding/appending disjunction constraints
- Added check for pt_PT locale in test_model.py
- Added SCIPgetOrigConss and SCIPgetNOrigConss Cython bindings. 
- Added transformed=False option to getConss, getNConss, and getNVars
### Fixed
- Fixed locale errors in reading
### Changed
- Made readStatistics a standalone function
### Removed

## 5.0.1 - 2024-04-05
### Added
- Added recipe for nonlinear objective functions
- Added method for adding piecewise linear constraints
- Add SCIP function SCIPgetTreesizeEstimation and wrapper getTreesizeEstimation
- New test for model setLogFile
### Fixed
- Fixed locale fix
- Fixed model.setLogFile(None) error
- Add recipes sub-package
- Fixed "weakly-referenced object no longer exists" when calling dropEvent in test_customizedbenders
- Fixed incorrect writing/printing when user had a non-default locale
### Changed
### Removed

## 5.0.0 - 2024-03-05
### Added
- Added SCIP function addExprNonlinear
- Add support for Cython 3
- Added methods for getting the names of the current stage and of an event
- Add support for SCIP symmetry graph callbacks in constraint handlers
### Fixed
- Fixed README links 
- Fixed outdated time.clock call in gcp.py
### Changed
- Changed default installation option via pypi to package pre-build SCIP

## 4.4.0 - 2023-12-04
### Added
- Add getConshdlrName to class Constraint
- Added all event types and tests for checking them 
- Added SCIP functions SCIPconsGetNVars, SCIPconsGetVars
- Added SCIP functions SCIPchgCoefLinear, SCIPaddCoefLinear and SCIPdelCoefLinear
- Added SCIP function SCIPgetSolTime and wrapper getSolTime
- Added convenience methods relax and getVarDict
- Added SCIP functions hasPrimalRay, getPrimalRay, getPrimalRayVal
### Fixed
- Fixed mistake with outdated values for several enums
- Correctly set result, lowerbound in PyRelaxExec
- Fixed typo in documentation of chgRhs
- Pricer plugin fundamental callbacks now raise an error if not implemented
- Brachrule plugin fundamental callbacks now raise an error if not implemented
- Fixed segmentation fault when accessing the Solution class directly
- Changed getSols so that it prints solutions in terms of the original variables
- Fixed error message in _checkStage
### Changed
- Made it so SCIP macros are used directly, instead of being manually inputted. 
- Improved error message when using < or > instead of <= or >=
### Removed
- Removed double declaration of SCIPfindEventhdlr

## 4.3.0 - 2023-03-17
### Added
- Add SCIP function SCIprowGetOriginCons
- Add getConsOriginConshdlrtype to Row
- Add possibility to use sine and cosing
- Add ability to set priced variable score 

### Fixed
### Changed
### Removed
- Removed function rowGetNNonz

## 4.2.0 - 2022-03-21
### Added
- Interface to include custom reader plugins
- New test for reader plugin
### Fixed
- revert change from #543 to fix #570 (closing file descriptors)
- use correct offset value when updating the objective function
### Changed
### Removed

## 4.1.0 - 2022-02-22
### Added
- Interface to include custom cut selector plugins
- New test for cut selector plugin
- Add SCIP function SCIPgetCutLPSolCutoffDistance and wrapper getCutLPSolCutoffDistance
- Add SCIP function SCIPprintBestTransSol and wrapper writeBestTransSol
- Add SCIP function SCIPprintTransSol and wrapper writeTransSol
- Add SCIP function SCIPgetRowNumIntCols and wrapper getRowNumIntCols
- Add SCIP function SCIProwGetNNonz and wrapper rowGetNNonz
- Add SCIP function SCIPgetRowObjParallelism and wrapper getRowObjParallelism
- Add SCIP function SCIPgetNSepaRounds and wrapper getNSepaRounds
- Add SCIP function SCIPgetRowLinear and wrapper getRowLinear
- Add SCIP function SCIProwIsInGlobalCutpool and wrapper isInGlobalCutpool
- Add SCIP function SCIProwGetParallelism and wrapper getRowParallelism
- Add getObjCoeff call to Column
- Add isLocal call to Row
- Add getNorm call to Row
- Add getRowDualSol to Row
- Add getDualSolVal to Model
- added activeone parameter of addConsIndicator() allows to activate the constraint if the binary (indicator) variable is 1 or 0.
- added function getSlackVarIndicator(), returns the slack variable of the indicator constraint.
### Fixed
- cmake / make install works from build directory
### Changed
### Removed

## 4.0.0 - 2021-12-15
### Added
- many functions regarding the new cons expression logic and implementation
### Fixed
- fixed tests and github actions to fit the new SCIP version.
### Changed
- SCIP8 changes the way nonlinear constraints are handled inside SCIP. These changes have consequences for their respective PySCIPOpt wrappers and have changed regardingly. Please refer to the latest SCIP report for an in-depth explanation of these changes.
- small changes to the documentation.
### Removed
- some of the deprecated functions that could not be made backwards compatible

## 3.5.0 - 2021-12-07
### Added
### Fixed
- close file descriptors after file operation is finished
- fixed deletion of variable pointer from model when calling delVar
- fixed scip install for MAC integration test
- Fixing assert failure if scip is compiled using quadprecision
- fixed missing GIL by @AntoinePrv in #539
### Changed
- changed integration test to include scip TPI (tinycthreads)
### Removed
- removed Mac integration test until the segmentation fault in test_memory.py is fixed on Mac 

## 3.4.0 - 2021-10-30
### Added
- add support for concurrent optimization
  - note that SCIP needs to be linked to a TPI (task processing interface) to use this feature
- SCIPsolverConcurrent implementation from issue #229 by @TNonet in #535
- fix action to also run on external PRs by @mattmilten in #536
- fix concurrent solve test by @mattmilten in #537

## 3.3.0 - 2021-08-23
### Added
- add SCIP function `getPseudoBranchCands`

### Fixed
### Changed
### Removed

## 3.2.2 - 2021-06-21 
### Added
- add SCIP functions `getNSolsFound`, `getNSolsFound`, `getNLimSolsFound` and `getNBestSolsFound`

### Fixed
### Changed
- documentation build parameter EXTRACT_ALL = YES

### Removed

## 3.2.1 - 2021-06-21
### Added
- Continuous Integration: move from travis to github actions:
  - integration with scipoptsuite and
  - publishing documentation and packages.

### Fixed
### Changed
### Removed
- CI files

## 3.2.0 - 2021-06-07
### Added
- add convenience function `Model.addConss()` to add multiple constraints at once

## 3.1.5 - 2021-05-23
### Added
- add SCIP function `SCIPsetMessagehdlrLogfile`
### Fixed
- fix `Model.writeLP` method

## 3.1.4 - 2021-04-25
### Fixed
- check for correct stage when querying solution values (raise warning otherwise)

## 3.1.3 - 2021-04-23
### Fixed
- check for NULL pointers when creating Solution objects (will return None): [#494](https://github.com/scipopt/PySCIPOpt/pull/494)

## 3.1.2 - 2021-04-07
### Added
- add `Model.getNReaders` that returns the number of available readers

## 3.1.1 - 2021-03-10
### Added
- add evaluation of `Expr` in `Solution`.

## 3.1.0 - 2020-12-17
### Added
- add more SCIP functions: `getNSols`, `createPartialSol`

### Fixed
- consistent handling of filenames for reading/writing
- fix error when no SCIPOPTDIR env var is set on Windows

## 3.0.4 - 2020-10-30
### Added
- add more SCIP functions: `getNTotalNodes`, `getNIntVars`, `getNBinVars`

### Fixed
- `getTransformedVar` now uses `SCIPgetTransformedVar` instead of `SCIPtransformVar` which captures the variable

## 3.0.3 - 2020-09-05
### Added
- add parameter genericnames to Model.writeProblem() to allow for generic variable and constraint names

### Fixed
- strip quotes from SCIPOPTDIR path variable that might confuse Windows systems

## 3.0.2 - 2020-08-09
### Added
- allow creation of implicit integer variables
- make some more SCIP functionality available

### Fixed
- fix reference counters for Python constraints

## 3.0.1 - 2020-07-05
### Added
- expose even more SCIP functionality in `scip.pxd`

### Changed
- `Model.from_ptr` and `Model.to_ptr` use a `PyCapsule` to exchange the SCIP pointer
  rather than an integer.
- mark getDualMultiplier() as deprecated, only getDualSolLinear() is supposed to be used to get duals of constraints

### Removed
* removed `__div__` from Expr and GenExpr to make it compatible with cython 0.29.20

## 3.0.0 - 2020-04-11
### Added
- add Model.getParams that returns a dict mapping all parameter names to their values
- add Model.setParams to set multiple parameters at once using a dict
- Add Model.from_ptr and Model.to_ptr to interface with SCIP* managed outside of PySCIPOpt
- add NULL pointer checks to all Python wrapper classes
- add Event.getRow() and Row.name
- expose domain changes, bound changes, branching decisions, added constraints for nodes
- define Python object identity based on underlying SCIP object pointers, so that e.g. rows and columns can be added to sets, and testing for equality is consistent over time.
- add Row.isRemovable and Row.getOrigintype
- add Model.applyCutsProbing and Model.propagateProbing
- add Model.separateSol
- add methods to work with nonlinear rows
- adds new "threadsafe" parameter to the PyBendersCopy member function. Also, the "threadsafe" parameter can be passed
  when creating a Model instance
- adds the boolean return options of "infeasible" and "auxviol" to the Benders.benderspresubsolve function. "infeasible"
  indicates that the input solution induces an infeasible instance of at least one Benders' subproblems. "auxviol"
  indicates that the objective value of at least on Benders' subproblem is greater than the auxiliary variable value.
- adds chgVarUbProbing and chgVarLbProbing to change a variables upper or lower bound during probing mode.

### Changed
- Node.getParent() returns None if the node has no parent
- remove Python 2.7 support
- fix documentation errors
- setupBendersSubproblem now requires a checktype input. This input indicates the reason for solving the Benders'
  subproblems, either enforcing the LP, relaxation or pseudo solution (LP, RELAX or PSEUDO) or checking a candidate
  primal feasible solution (CHECK).

## 2.2.3 - 2019-12-10
### Added
- expose even more SCIP functionality in `scip.pxd`

### Changed
- move the main Python class declarations into scip.pxd; this makes it possible to write custom `pyx` extensions.

## 2.2.2 - 2019-11-27
### Added
- support for node selector plugin
- getOpenNodes() to access all open nodes

### Changed
- new Benders functionality

## 2.2.1 - 2019-09-17
### Added
- evaluate polynomial expressions using the given solution values

## 2.2.0 - 2019-08-28
### Added
- convenient access to solution data, via `solution[x]` syntax instead of `model.getVal(x)`
- store Variable objects in Model for faster access

### Removed
- `releaseVar()`: potentially harmful and not necessary anymore

## 2.1.9 - 2019-08-20
### Changed
- recommend `pip install .` over `python setup.py install` in INSTALL

## 2.1.8 - 2019-08-19
### Added
- `lpiGetIterations()` to get LP iterations of last solved LP relaxation
### Changed
- rework `setup.py` to support developer versions of SCIP libraries built with Makefiles

## 2.1.7 - 2019-08-09
### Fixed
- fix methods to get and set char and string parameters<|MERGE_RESOLUTION|>--- conflicted
+++ resolved
@@ -7,11 +7,6 @@
 - Added stage checks to presolve, freereoptsolve, freetransform
 - Added primal_dual_evolution recipe and a plot recipe
 ### Fixed
-<<<<<<< HEAD
-- Fixed default name for indicator constraints
-=======
-- Only redirect stdout and stderr in redirectOutput() so that file output still works afterwards
->>>>>>> d05b0491
 ### Changed
 - GitHub actions using Mac now use precompiled SCIP from latest release
 ### Removed
