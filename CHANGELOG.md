--- conflicted
+++ resolved
@@ -3,11 +3,8 @@
 ## Unreleased
 ### Added
 ### Fixed
-<<<<<<< HEAD
 - all fundamental callbacks now raise an error if not implemented
-=======
 - Fixed the type of MatrixExpr.sum(axis=...) result from MatrixVariable to MatrixExpr.
->>>>>>> 160435a4
 ### Changed
 ### Removed
 
