--- conflicted
+++ resolved
@@ -2,10 +2,8 @@
 
 ## Unreleased
 ### Added
-<<<<<<< HEAD
 - Created Statistics class
 - Added parser to read .stats file
-=======
 ### Fixed
 ### Changed
 ### Removed
@@ -13,7 +11,6 @@
 ## 5.1.1 - 2024-06-22
 ### Added
 - Added SCIP_STATUS_DUALLIMIT and SCIP_STATUS_PRIMALLIMIT
->>>>>>> c4051878
 - Added SCIPprintExternalCodes (retrieves version of linked symmetry, lp solver, nl solver etc)
 - Added recipe with reformulation for detecting infeasible constraints
 - Wrapped SCIPcreateOrigSol and added tests 
