--- conflicted
+++ resolved
@@ -2890,37 +2890,16 @@
             self.setIntParam("propagating/maxrounds", 0)
 
     def writeProblem(self, filename='model.cip', trans=False, genericnames=False, verbose=True):
-<<<<<<< HEAD
         """Write current model/problem to a file.
 
         :param filename: the name of the file to be used (Default value = 'model.cip'). Should have an extension corresponding to one of the readable file formats, described in https://www.scipopt.org/doc/html/group__FILEREADERS.php.
         :param trans: indicates whether the transformed problem is written to file (Default value = False)
         :param genericnames: indicates whether the problem should be written with generic variable and constraint names (Default value = False)
         :param verbose: whether to print a success message
-=======
-        """
-        Write current model/problem to a file.
-
-        Parameters
-        ----------
-        filename : str, optional
-            the name of the file to be used (Default value = 'model.cip').
-            Should have an extension corresponding to one of the readable file formats,
-            described in https://www.scipopt.org/doc/html/group__FILEREADERS.php.
-        trans : bool, optional
-            indicates whether the transformed problem is written to file (Default value = False)
-        genericnames : bool, optional
-            indicates whether the problem should be written with generic variable
-            and constraint names (Default value = False)
-        verbose : bool, optional
-            indicates whether a success message should be printed
-
->>>>>>> 6876af9d
         """
         user_locale = locale.getlocale(category=locale.LC_NUMERIC)
         locale.setlocale(locale.LC_NUMERIC, "C")
 
-<<<<<<< HEAD
         if filename:
             str_absfile = abspath(filename)
             absfile = str_conversion(str_absfile)
@@ -2942,24 +2921,6 @@
                 PY_SCIP_CALL(SCIPwriteTransProblem(self._scip, NULL, str_conversion('.cip')[1:], genericnames))
             else:
                 PY_SCIP_CALL(SCIPwriteOrigProblem(self._scip, NULL, str_conversion('.cip')[1:], genericnames))            
-=======
-        str_absfile = abspath(filename)
-        absfile = str_conversion(str_absfile)
-        fn, ext = splitext(absfile)
-
-        if len(ext) == 0:
-            ext = str_conversion('.cip')
-        fn = fn + ext
-        ext = ext[1:]
-
-        if trans:
-            PY_SCIP_CALL(SCIPwriteTransProblem(self._scip, fn, ext, genericnames))
-        else:
-            PY_SCIP_CALL(SCIPwriteOrigProblem(self._scip, fn, ext, genericnames))
-        
-        if verbose:
-            print('wrote problem to file ' + str_absfile)
->>>>>>> 6876af9d
 
         locale.setlocale(locale.LC_NUMERIC,user_locale)
 
