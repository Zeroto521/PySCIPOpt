--- conflicted
+++ resolved
@@ -657,15 +657,6 @@
         """Is the node marked to be propagated again?"""
         return SCIPnodeIsPropagatedAgain(self.scip_node)
 
-<<<<<<< HEAD
-    def __hash__(self):
-        return hash(<size_t>self.scip_node)
-
-    def __eq__(self, other):
-        return (self.__class__ == other.__class__
-                and self.scip_node == (<Node>other).scip_node)
-
-=======
     def getNParentBranchings(self):
         """Retrieve the number of variable branchings that were performed in the parent node to create this node."""
         cdef SCIP_VAR* dummy_branchvars
@@ -716,7 +707,13 @@
         if domchg == NULL:
             return None
         return DomainChanges.create(domchg)
->>>>>>> 65a1e718
+
+    def __hash__(self):
+        return hash(<size_t>self.scip_node)
+
+    def __eq__(self, other):
+        return (self.__class__ == other.__class__
+                and self.scip_node == (<Node>other).scip_node)
 
 cdef class Variable(Expr):
     """Is a linear expression and has SCIP_VAR*"""
