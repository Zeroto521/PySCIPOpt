--- conflicted
+++ resolved
@@ -2223,14 +2223,10 @@
         _nconss = SCIPgetNConss(self._scip)
         return [Constraint.create(_conss[i]) for i in range(_nconss)]
 
-<<<<<<< HEAD
-        
-=======
     def getNConss(self):
         """Retrieve number of all constraints"""
         return SCIPgetNConss(self._scip)
 
->>>>>>> 05826175
     def delCons(self, Constraint cons):
         """Delete constraint from the model
 
