--- conflicted
+++ resolved
@@ -2737,11 +2737,6 @@
         Py_INCREF(heur)
 
     def includeRelax(self, Relax relax, name, desc, priority=10000, freq=1):
-<<<<<<< HEAD
-        nam = str_conversion(name)
-        des = str_conversion(desc)
-        
-=======
         """Include a relaxation handler.
         
         :param Relax relax: relaxation handler
@@ -2753,20 +2748,13 @@
         """
         nam = str_conversion(name)
         des = str_conversion(desc)
->>>>>>> 35775087
         PY_SCIP_CALL(SCIPincludeRelax(self._scip, nam, des, priority, freq, PyRelaxCopy, PyRelaxFree, PyRelaxInit, PyRelaxExit,
                                           PyRelaxInitsol, PyRelaxExitsol, PyRelaxExec, <SCIP_RELAXDATA*> relax))
         relax.model = <Model>weakref.proxy(self)
         relax.name = name
-<<<<<<< HEAD
-        
+
         Py_INCREF(relax)
 
-
-=======
-        Py_INCREF(relax)
-
->>>>>>> 35775087
     def includeBranchrule(self, Branchrule branchrule, name, desc, priority, maxdepth, maxbounddist):
         """Include a branching rule.
 
