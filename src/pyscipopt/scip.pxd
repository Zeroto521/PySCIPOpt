cdef extern from "scip/scip.h":
    # SCIP internal types
    ctypedef enum SCIP_RETCODE:
        SCIP_OKAY               =   1
        SCIP_ERROR              =   0
        SCIP_NOMEMORY           =  -1
        SCIP_READERROR          =  -2
        SCIP_WRITEERROR         =  -3
        SCIP_NOFILE             =  -4
        SCIP_FILECREATEERROR    =  -5
        SCIP_LPERROR            =  -6
        SCIP_NOPROBLEM          =  -7
        SCIP_INVALIDCALL        =  -8
        SCIP_INVALIDDATA        =  -9
        SCIP_INVALIDRESULT      = -10
        SCIP_PLUGINNOTFOUND     = -11
        SCIP_PARAMETERUNKNOWN   = -12
        SCIP_PARAMETERWRONGTYPE = -13
        SCIP_PARAMETERWRONGVAL  = -14
        SCIP_KEYALREADYEXISTING = -15
        SCIP_MAXDEPTHLEVEL      = -16

    ctypedef enum SCIP_VARTYPE:
        SCIP_VARTYPE_BINARY     = 0
        SCIP_VARTYPE_INTEGER    = 1
        SCIP_VARTYPE_IMPLINT    = 2
        SCIP_VARTYPE_CONTINUOUS = 3

    ctypedef enum SCIP_OBJSENSE:
        SCIP_OBJSENSE_MAXIMIZE = -1
        SCIP_OBJSENSE_MINIMIZE =  1

    ctypedef enum SCIP_BOUNDTYPE:
        SCIP_BOUNDTYPE_LOWER = 0
        SCIP_BOUNDTYPE_UPPER = 1

    ctypedef enum SCIP_RESULT:
        SCIP_DIDNOTRUN   =   1
        SCIP_DELAYED     =   2
        SCIP_DIDNOTFIND  =   3
        SCIP_FEASIBLE    =   4
        SCIP_INFEASIBLE  =   5
        SCIP_UNBOUNDED   =   6
        SCIP_CUTOFF      =   7
        SCIP_SEPARATED   =   8
        SCIP_NEWROUND    =   9
        SCIP_REDUCEDDOM  =  10
        SCIP_CONSADDED   =  11
        SCIP_CONSCHANGED =  12
        SCIP_BRANCHED    =  13
        SCIP_SOLVELP     =  14
        SCIP_FOUNDSOL    =  15
        SCIP_SUSPENDED   =  16
        SCIP_SUCCESS     =  17

    ctypedef enum SCIP_STATUS:
        SCIP_STATUS_UNKNOWN        =  0
        SCIP_STATUS_USERINTERRUPT  =  1
        SCIP_STATUS_NODELIMIT      =  2
        SCIP_STATUS_TOTALNODELIMIT =  3
        SCIP_STATUS_STALLNODELIMIT =  4
        SCIP_STATUS_TIMELIMIT      =  5
        SCIP_STATUS_MEMLIMIT       =  6
        SCIP_STATUS_GAPLIMIT       =  7
        SCIP_STATUS_SOLLIMIT       =  8
        SCIP_STATUS_BESTSOLLIMIT   =  9
        SCIP_STATUS_RESTARTLIMIT   = 10
        SCIP_STATUS_OPTIMAL        = 11
        SCIP_STATUS_INFEASIBLE     = 12
        SCIP_STATUS_UNBOUNDED      = 13
        SCIP_STATUS_INFORUNBD      = 14

    ctypedef enum SCIP_STAGE:
        SCIP_STAGE_INIT         =  0
        SCIP_STAGE_PROBLEM      =  1
        SCIP_STAGE_TRANSFORMING =  2
        SCIP_STAGE_TRANSFORMED  =  3
        SCIP_STAGE_INITPRESOLVE =  4
        SCIP_STAGE_PRESOLVING   =  5
        SCIP_STAGE_EXITPRESOLVE =  6
        SCIP_STAGE_PRESOLVED    =  7
        SCIP_STAGE_INITSOLVE    =  8
        SCIP_STAGE_SOLVING      =  9
        SCIP_STAGE_SOLVED       = 10
        SCIP_STAGE_EXITSOLVE    = 11
        SCIP_STAGE_FREETRANS    = 12
        SCIP_STAGE_FREE         = 13

    ctypedef enum SCIP_NODETYPE:
        SCIP_NODETYPE_FOCUSNODE   =  0
        SCIP_NODETYPE_PROBINGNODE =  1
        SCIP_NODETYPE_SIBLING     =  2
        SCIP_NODETYPE_CHILD       =  3
        SCIP_NODETYPE_LEAF        =  4
        SCIP_NODETYPE_DEADEND     =  5
        SCIP_NODETYPE_JUNCTION    =  6
        SCIP_NODETYPE_PSEUDOFORK  =  7
        SCIP_NODETYPE_FORK        =  8
        SCIP_NODETYPE_SUBROOT     =  9
        SCIP_NODETYPE_REFOCUSNODE = 10

    ctypedef enum SCIP_PARAMSETTING:
        SCIP_PARAMSETTING_DEFAULT    = 0
        SCIP_PARAMSETTING_AGGRESSIVE = 1
        SCIP_PARAMSETTING_FAST       = 2
        SCIP_PARAMSETTING_OFF        = 3

    ctypedef enum SCIP_PARAMTYPE:
        SCIP_PARAMTYPE_BOOL    = 0
        SCIP_PARAMTYPE_INT     = 1
        SCIP_PARAMTYPE_LONGINT = 2
        SCIP_PARAMTYPE_REAL    = 3
        SCIP_PARAMTYPE_CHAR    = 4
        SCIP_PARAMTYPE_STRING  = 5

    ctypedef enum SCIP_PARAMEMPHASIS:
        SCIP_PARAMEMPHASIS_DEFAULT      = 0
        SCIP_PARAMEMPHASIS_CPSOLVER     = 1
        SCIP_PARAMEMPHASIS_EASYCIP      = 2
        SCIP_PARAMEMPHASIS_FEASIBILITY  = 3
        SCIP_PARAMEMPHASIS_HARDLP       = 4
        SCIP_PARAMEMPHASIS_OPTIMALITY   = 5
        SCIP_PARAMEMPHASIS_COUNTER      = 6
        SCIP_PARAMEMPHASIS_PHASEFEAS    = 7
        SCIP_PARAMEMPHASIS_PHASEIMPROVE = 8
        SCIP_PARAMEMPHASIS_PHASEPROOF   = 9

    ctypedef enum SCIP_PROPTIMING:
        SCIP_PROPTIMING_BEFORELP     = 0x001u
        SCIP_PROPTIMING_DURINGLPLOOP = 0x002u
        SCIP_PROPTIMING_AFTERLPLOOP  = 0x004u
        SCIP_PROPTIMING_AFTERLPNODE  = 0x008u

    ctypedef enum SCIP_PRESOLTIMING:
        SCIP_PRESOLTIMING_NONE       = 0x002u
        SCIP_PRESOLTIMING_FAST       = 0x004u
        SCIP_PRESOLTIMING_MEDIUM     = 0x008u
        SCIP_PRESOLTIMING_EXHAUSTIVE = 0x010u

    ctypedef enum SCIP_HEURTIMING:
        SCIP_HEURTIMING_BEFORENODE        = 0x001u
        SCIP_HEURTIMING_DURINGLPLOOP      = 0x002u
        SCIP_HEURTIMING_AFTERLPLOOP       = 0x004u
        SCIP_HEURTIMING_AFTERLPNODE       = 0x008u
        SCIP_HEURTIMING_AFTERPSEUDONODE   = 0x010u
        SCIP_HEURTIMING_AFTERLPPLUNGE     = 0x020u
        SCIP_HEURTIMING_AFTERPSEUDOPLUNGE = 0x040u
        SCIP_HEURTIMING_DURINGPRICINGLOOP = 0x080u
        SCIP_HEURTIMING_BEFOREPRESOL      = 0x100u
        SCIP_HEURTIMING_DURINGPRESOLLOOP  = 0x200u
        SCIP_HEURTIMING_AFTERPROPLOOP     = 0x400u

    ctypedef enum SCIP_EXPROP:
        SCIP_EXPR_VARIDX    =  1
        SCIP_EXPR_CONST     =  2
        SCIP_EXPR_PARAM     =  3
        SCIP_EXPR_PLUS      =  8
        SCIP_EXPR_MINUS     =  9
        SCIP_EXPR_MUL       = 10
        SCIP_EXPR_DIV       = 11
        SCIP_EXPR_SQUARE    = 12
        SCIP_EXPR_SQRT      = 13
        SCIP_EXPR_REALPOWER = 14
        SCIP_EXPR_INTPOWER  = 15
        SCIP_EXPR_SIGNPOWER = 16
        SCIP_EXPR_EXP       = 17
        SCIP_EXPR_LOG       = 18
        SCIP_EXPR_SIN       = 19
        SCIP_EXPR_COS       = 20
        SCIP_EXPR_TAN       = 21
        SCIP_EXPR_MIN       = 24
        SCIP_EXPR_MAX       = 25
        SCIP_EXPR_ABS       = 26
        SCIP_EXPR_SIGN      = 27
        SCIP_EXPR_SUM       = 64
        SCIP_EXPR_PRODUCT   = 65
        SCIP_EXPR_LINEAR    = 66
        SCIP_EXPR_QUADRATIC = 67
        SCIP_EXPR_POLYNOMIAL= 68
        SCIP_EXPR_USER      = 69
        SCIP_EXPR_LAST      = 70


    ctypedef enum SCIP_BASESTAT:
        SCIP_BASESTAT_LOWER = 0
        SCIP_BASESTAT_BASIC = 1
        SCIP_BASESTAT_UPPER = 2
        SCIP_BASESTAT_ZERO  = 3


    ctypedef enum SCIP_EVENTTYPE:
        SCIP_EVENTTYPE_DISABLED         = 0x00000000u
        SCIP_EVENTTYPE_VARADDED         = 0x00000001u
        SCIP_EVENTTYPE_VARDELETED       = 0x00000002u
        SCIP_EVENTTYPE_VARFIXED         = 0x00000004u
        SCIP_EVENTTYPE_VARUNLOCKED      = 0x00000008u
        SCIP_EVENTTYPE_OBJCHANGED       = 0x00000010u
        SCIP_EVENTTYPE_GLBCHANGED       = 0x00000020u
        SCIP_EVENTTYPE_GUBCHANGED       = 0x00000040u
        SCIP_EVENTTYPE_LBTIGHTENED      = 0x00000080u
        SCIP_EVENTTYPE_LBRELAXED        = 0x00000100u
        SCIP_EVENTTYPE_UBTIGHTENED      = 0x00000200u
        SCIP_EVENTTYPE_UBRELAXED        = 0x00000400u
        SCIP_EVENTTYPE_GHOLEADDED       = 0x00000800u
        SCIP_EVENTTYPE_GHOLEREMOVED     = 0x00001000u
        SCIP_EVENTTYPE_LHOLEADDED       = 0x00002000u
        SCIP_EVENTTYPE_LHOLEREMOVED     = 0x00004000u
        SCIP_EVENTTYPE_IMPLADDED        = 0x00008000u
        SCIP_EVENTTYPE_PRESOLVEROUND    = 0x00010000u
        SCIP_EVENTTYPE_NODEFOCUSED      = 0x00020000u
        SCIP_EVENTTYPE_NODEFEASIBLE     = 0x00040000u
        SCIP_EVENTTYPE_NODEINFEASIBLE   = 0x00080000u
        SCIP_EVENTTYPE_NODEBRANCHED     = 0x00100000u
        SCIP_EVENTTYPE_FIRSTLPSOLVED    = 0x00200000u
        SCIP_EVENTTYPE_LPSOLVED         = 0x00400000u
        SCIP_EVENTTYPE_POORSOLFOUND     = 0x00800000u
        SCIP_EVENTTYPE_BESTSOLFOUND     = 0x01000000u
        SCIP_EVENTTYPE_ROWADDEDSEPA     = 0x02000000u
        SCIP_EVENTTYPE_ROWDELETEDSEPA   = 0x04000000u
        SCIP_EVENTTYPE_ROWADDEDLP       = 0x08000000u
        SCIP_EVENTTYPE_ROWDELETEDLP     = 0x10000000u
        SCIP_EVENTTYPE_ROWCOEFCHANGED   = 0x20000000u
        SCIP_EVENTTYPE_ROWCONSTCHANGED  = 0x40000000u
        SCIP_EVENTTYPE_ROWSIDECHANGED   = 0x80000000u
        SCIP_EVENTTYPE_SYNC             = 0x100000000u

        SCIP_EVENTTYPE_LPEVENT          = SCIP_EVENTTYPE_FIRSTLPSOLVED | SCIP_EVENTTYPE_LPSOLVED

    ctypedef enum SCIP_LPSOLQUALITY:
        SCIP_LPSOLQUALITY_ESTIMCONDITION = 0
        SCIP_LPSOLQUALITY_EXACTCONDITION = 1

<<<<<<< HEAD
    ctypedef enum SCIP_BENDERSENFOTYPE:
        SCIP_BENDERSENFOTYPE_LP      = 1
        SCIP_BENDERSENFOTYPE_RELAX   = 2
        SCIP_BENDERSENFOTYPE_PSEUDO  = 3
        SCIP_BENDERSENFOTYPE_CHECK   = 4
=======
    ctypedef enum SCIP_LOCKTYPE:
        SCIP_LOCKTYPE_MODEL    = 0
        SCIP_LOCKTYPE_CONFLICT = 1

>>>>>>> 732c8c84

    ctypedef bint SCIP_Bool

    ctypedef long long SCIP_Longint

    ctypedef double SCIP_Real

    ctypedef struct SCIP:
        pass

    ctypedef struct SCIP_VAR:
        pass

    ctypedef struct SCIP_CONS:
        pass

    ctypedef struct SCIP_ROW:
        pass

    ctypedef struct SCIP_COL:
        pass

    ctypedef struct SCIP_SOL:
        pass

    ctypedef struct FILE:
        pass

    ctypedef struct SCIP_READER:
        pass

    ctypedef struct SCIP_READERDATA:
        pass

    ctypedef struct SCIP_PROBDATA:
        pass

    ctypedef struct SCIP_PRICER:
        pass

    ctypedef struct SCIP_PRICERDATA:
        pass

    ctypedef struct SCIP_PROP:
        pass

    ctypedef struct SCIP_PROPDATA:
        pass

    ctypedef struct SCIP_PROPTIMING:
        pass

    ctypedef struct SCIP_PRESOLTIMING:
        pass

    ctypedef struct SCIP_PRESOL:
        pass

    ctypedef struct SCIP_PRESOLDATA:
        pass

    ctypedef struct SCIP_HEUR:
        pass

    ctypedef struct SCIP_HEURDATA:
        pass

    ctypedef struct SCIP_NODE:
        pass

    ctypedef struct SCIP_NODESEL:
        pass

    ctypedef struct SCIP_NODESELDATA:
        pass

    ctypedef struct SCIP_BRANCHRULE:
        pass

    ctypedef struct SCIP_BRANCHRULEDATA:
        pass

    ctypedef struct SCIP_PRESOL:
        pass

    ctypedef struct SCIP_HEURTIMING:
        pass

    ctypedef struct SCIP_SEPA:
        pass

    ctypedef struct SCIP_SEPADATA:
        pass

    ctypedef struct SCIP_CONSHDLR:
        pass

    ctypedef struct SCIP_CONSHDLRDATA:
        pass

    ctypedef struct SCIP_CONSDATA:
        pass

    ctypedef struct SCIP_EVENT:
        pass

    ctypedef struct SCIP_EVENTDATA:
        pass

    ctypedef struct SCIP_EVENTHDLR:
        pass

    ctypedef struct SCIP_EVENTHDLRDATA:
        pass

    ctypedef struct SCIP_DIVESET:
        pass

    ctypedef struct SCIP_HASHMAP:
        pass

    ctypedef struct SCIP_BOUNDTYPE:
        pass

    ctypedef struct SCIP_BDCHGIDX:
        pass

    ctypedef struct SCIP_MESSAGEHDLR:
        pass

    ctypedef struct SCIP_LPI:
        pass

    ctypedef struct BMS_BLKMEM:
        pass

    ctypedef struct SCIP_EXPR:
        pass

    ctypedef struct SCIP_EXPRTREE:
        pass

    ctypedef struct SCIP_EXPRDATA_MONOMIAL:
        pass

    ctypedef struct SCIP_BENDERS:
        pass

    ctypedef struct SCIP_BENDERSDATA:
        pass

    ctypedef struct SCIP_QUADVAREVENTDATA:
        pass

    ctypedef struct SCIP_QUADVARTERM:
        SCIP_VAR* var
        SCIP_Real lincoef
        SCIP_Real sqrcoef
        int nadjbilin
        int adjbilinsize
        int* adjbilin
        SCIP_QUADVAREVENTDATA* eventdata

    ctypedef struct SCIP_BILINTERM:
        SCIP_VAR* var1
        SCIP_VAR* var2
        SCIP_Real coef

    # General SCIP Methods
    SCIP_RETCODE SCIPcreate(SCIP** scip)
    SCIP_RETCODE SCIPfree(SCIP** scip)
    void SCIPsetMessagehdlrQuiet(SCIP* scip, SCIP_Bool quiet)
    SCIP_Real SCIPversion()
    void SCIPprintVersion(SCIP* scip, FILE* outfile)
    SCIP_Real SCIPgetTotalTime(SCIP* scip)
    SCIP_Real SCIPgetSolvingTime(SCIP* scip)
    SCIP_Real SCIPgetReadingTime(SCIP* scip)
    SCIP_Real SCIPgetPresolvingTime(SCIP* scip)
    SCIP_STAGE SCIPgetStage(SCIP* scip)
    SCIP_RETCODE SCIPsetProbName(SCIP* scip, char* name)
    const char* SCIPgetProbName(SCIP* scip)

    # Event Methods
    SCIP_RETCODE SCIPcatchEvent(SCIP* scip,
                                SCIP_EVENTTYPE eventtype,
                                SCIP_EVENTHDLR* eventhdlr,
                                SCIP_EVENTDATA* eventdata,
                                int* filterpos)
    SCIP_RETCODE SCIPdropEvent(SCIP* scip,
                               SCIP_EVENTTYPE eventtype,
                               SCIP_EVENTHDLR* eventhdlr,
                               SCIP_EVENTDATA* eventdata,
                               int filterpos)
    SCIP_RETCODE SCIPcatchVarEvent(SCIP* scip,
                                   SCIP_VAR* var,
                                   SCIP_EVENTTYPE eventtype,
                                   SCIP_EVENTHDLR* eventhdlr,
                                   SCIP_EVENTDATA* eventdata,
                                   int* filterpos)
    SCIP_RETCODE SCIPdropVarEvent(SCIP* scip,
                                  SCIP_VAR* var,
                                  SCIP_EVENTTYPE eventtype,
                                  SCIP_EVENTHDLR* eventhdlr,
                                  SCIP_EVENTDATA* eventdata,
                                  int filterpos)
    SCIP_RETCODE SCIPcatchRowEvent(SCIP* scip,
                                   SCIP_ROW* row,
                                   SCIP_EVENTTYPE eventtype,
                                   SCIP_EVENTHDLR* eventhdlr,
                                   SCIP_EVENTDATA* eventdata,
                                   int* filterpos)
    SCIP_RETCODE SCIPdropRowEvent(SCIP* scip,
                                  SCIP_ROW* row,
                                  SCIP_EVENTTYPE eventtype,
                                  SCIP_EVENTHDLR* eventhdlr,
                                  SCIP_EVENTDATA* eventdata,
                                  int filterpos)
    SCIP_EVENTHDLR* SCIPfindEventhdlr(SCIP* scip, const char* name)
    SCIP_EVENTTYPE SCIPeventGetType(SCIP_EVENT* event)

    # Global Problem Methods
    SCIP_RETCODE SCIPcreateProbBasic(SCIP* scip, char* name)
    SCIP_RETCODE SCIPfreeProb(SCIP* scip)
    SCIP_RETCODE SCIPaddVar(SCIP* scip, SCIP_VAR* var)
    SCIP_RETCODE SCIPdelVar(SCIP* scip, SCIP_VAR* var, SCIP_Bool* deleted)
    SCIP_RETCODE SCIPaddCons(SCIP* scip, SCIP_CONS* cons)
    SCIP_RETCODE SCIPdelCons(SCIP* scip, SCIP_CONS* cons)
    SCIP_RETCODE SCIPsetObjsense(SCIP* scip, SCIP_OBJSENSE objsense)
    SCIP_OBJSENSE SCIPgetObjsense(SCIP* scip)
    SCIP_RETCODE SCIPsetObjlimit(SCIP* scip, SCIP_Real objlimit)
    SCIP_RETCODE SCIPaddObjoffset(SCIP* scip, SCIP_Real addval)
    SCIP_RETCODE SCIPaddOrigObjoffset(SCIP* scip, SCIP_Real addval)
    SCIP_Real SCIPgetOrigObjoffset(SCIP* scip)
    SCIP_Real SCIPgetTransObjoffset(SCIP* scip)
    SCIP_RETCODE SCIPsetPresolving(SCIP* scip, SCIP_PARAMSETTING paramsetting, SCIP_Bool quiet)
    SCIP_RETCODE SCIPsetSeparating(SCIP* scip, SCIP_PARAMSETTING paramsetting, SCIP_Bool quiet)
    SCIP_RETCODE SCIPsetHeuristics(SCIP* scip, SCIP_PARAMSETTING paramsetting, SCIP_Bool quiet)
    SCIP_RETCODE SCIPwriteOrigProblem(SCIP* scip, char* filename, char* extension, SCIP_Bool genericnames)
    SCIP_RETCODE SCIPwriteTransProblem(SCIP* scip, char* filename, char* extension, SCIP_Bool genericnames)
    SCIP_STATUS SCIPgetStatus(SCIP* scip)
    SCIP_Real SCIPepsilon(SCIP* scip)
    SCIP_Real SCIPfeastol(SCIP* scip)

    # Solve Methods
    SCIP_RETCODE SCIPsolve(SCIP* scip)
    SCIP_RETCODE SCIPfreeTransform(SCIP* scip)
    SCIP_RETCODE SCIPpresolve(SCIP* scip)

    # Node Methods
    SCIP_NODE* SCIPgetCurrentNode(SCIP* scip)
    SCIP_NODE* SCIPnodeGetParent(SCIP_NODE* node)
    SCIP_Longint SCIPnodeGetNumber(SCIP_NODE* node)
    int SCIPnodeGetDepth(SCIP_NODE* node)
    SCIP_Real SCIPnodeGetLowerbound(SCIP_NODE* node)
    SCIP_Real SCIPnodeGetEstimate(SCIP_NODE* node)
    SCIP_NODETYPE SCIPnodeGetType(SCIP_NODE* node)
    SCIP_Bool SCIPnodeIsActive(SCIP_NODE* node)
    SCIP_Bool SCIPnodeIsPropagatedAgain(SCIP_NODE* node)

    # Variable Methods
    SCIP_RETCODE SCIPcreateVarBasic(SCIP* scip,
                                    SCIP_VAR** var,
                                    char* name,
                                    SCIP_Real lb,
                                    SCIP_Real ub,
                                    SCIP_Real obj,
                                    SCIP_VARTYPE vartype)
    SCIP_RETCODE SCIPchgVarObj(SCIP* scip, SCIP_VAR* var, SCIP_Real newobj)
    SCIP_RETCODE SCIPchgVarLb(SCIP* scip, SCIP_VAR* var, SCIP_Real newbound)
    SCIP_RETCODE SCIPchgVarUb(SCIP* scip, SCIP_VAR* var, SCIP_Real newbound)
    SCIP_RETCODE SCIPchgVarType(SCIP* scip, SCIP_VAR* var, SCIP_VARTYPE vartype, SCIP_Bool* infeasible)
    SCIP_RETCODE SCIPcaptureVar(SCIP* scip, SCIP_VAR* var)
    SCIP_RETCODE SCIPaddPricedVar(SCIP* scip, SCIP_VAR* var, SCIP_Real score)
    SCIP_RETCODE SCIPreleaseVar(SCIP* scip, SCIP_VAR** var)
    SCIP_RETCODE SCIPtransformVar(SCIP* scip, SCIP_VAR* var, SCIP_VAR** transvar)
    SCIP_RETCODE SCIPaddVarLocks(SCIP* scip, SCIP_VAR* var, int nlocksdown, int nlocksup)
    SCIP_VAR** SCIPgetVars(SCIP* scip)
    SCIP_VAR** SCIPgetOrigVars(SCIP* scip)
    const char* SCIPvarGetName(SCIP_VAR* var)
    int SCIPgetNVars(SCIP* scip)
    int SCIPgetNOrigVars(SCIP* scip)
    SCIP_VARTYPE SCIPvarGetType(SCIP_VAR* var)
    SCIP_Bool SCIPvarIsOriginal(SCIP_VAR* var)
    SCIP_Bool SCIPvarIsTransformed(SCIP_VAR* var)
    SCIP_COL* SCIPvarGetCol(SCIP_VAR* var)
    SCIP_Bool SCIPvarIsInLP(SCIP_VAR* var)
    SCIP_Real SCIPvarGetLbOriginal(SCIP_VAR* var)
    SCIP_Real SCIPvarGetUbOriginal(SCIP_VAR* var)
    SCIP_Real SCIPvarGetLbGlobal(SCIP_VAR* var)
    SCIP_Real SCIPvarGetUbGlobal(SCIP_VAR* var)
    SCIP_Real SCIPvarGetLbLocal(SCIP_VAR* var)
    SCIP_Real SCIPvarGetUbLocal(SCIP_VAR* var)
    SCIP_Real SCIPvarGetObj(SCIP_VAR* var)
    SCIP_Real SCIPvarGetLPSol(SCIP_VAR* var)

    # LP Methods
    SCIP_RETCODE SCIPgetLPColsData(SCIP* scip, SCIP_COL*** cols, int* ncols)
    SCIP_RETCODE SCIPgetLPRowsData(SCIP* scip, SCIP_ROW*** rows, int* nrows)
    SCIP_RETCODE SCIPgetLPBasisInd(SCIP* scip, int* basisind)
    SCIP_RETCODE SCIPgetLPBInvRow(SCIP* scip, int r, SCIP_Real* coefs, int* inds, int* ninds)
    SCIP_RETCODE SCIPgetLPBInvARow(SCIP* scip, int r, SCIP_Real* binvrow, SCIP_Real* coefs, int* inds, int* ninds)
    SCIP_Bool SCIPisLPSolBasic(SCIP* scip)
    int SCIPgetNLPRows(SCIP* scip)
    int SCIPgetNLPCols(SCIP* scip)

    # Cutting Plane Methods
    SCIP_RETCODE SCIPaddPoolCut(SCIP* scip, SCIP_ROW* row)
    SCIP_Real SCIPgetCutEfficacy(SCIP* scip, SCIP_SOL* sol, SCIP_ROW* cut)
    SCIP_Bool SCIPisCutEfficacious(SCIP* scip, SCIP_SOL* sol, SCIP_ROW* cut)

    # Constraint Methods
    SCIP_RETCODE SCIPcaptureCons(SCIP* scip, SCIP_CONS* cons)
    SCIP_RETCODE SCIPreleaseCons(SCIP* scip, SCIP_CONS** cons)
    SCIP_RETCODE SCIPtransformCons(SCIP* scip, SCIP_CONS* cons, SCIP_CONS** transcons)
    SCIP_RETCODE SCIPgetTransformedCons(SCIP* scip, SCIP_CONS* cons, SCIP_CONS** transcons)
    SCIP_CONS** SCIPgetConss(SCIP* scip)
    const char* SCIPconsGetName(SCIP_CONS* cons)
    int SCIPgetNConss(SCIP* scip)
    SCIP_Bool SCIPconsIsOriginal(SCIP_CONS* cons)
    SCIP_Bool SCIPconsIsTransformed(SCIP_CONS* cons)
    SCIP_Bool SCIPconsIsInitial(SCIP_CONS* cons)
    SCIP_Bool SCIPconsIsSeparated(SCIP_CONS* cons)
    SCIP_Bool SCIPconsIsEnforced(SCIP_CONS* cons)
    SCIP_Bool SCIPconsIsChecked(SCIP_CONS* cons)
    SCIP_Bool SCIPconsIsPropagated(SCIP_CONS* cons)
    SCIP_Bool SCIPconsIsLocal(SCIP_CONS* cons)
    SCIP_Bool SCIPconsIsModifiable(SCIP_CONS* cons)
    SCIP_Bool SCIPconsIsDynamic(SCIP_CONS* cons)
    SCIP_Bool SCIPconsIsRemovable(SCIP_CONS* cons)
    SCIP_Bool SCIPconsIsStickingAtNode(SCIP_CONS* cons)
    SCIP_CONSDATA* SCIPconsGetData(SCIP_CONS* cons)
    SCIP_CONSHDLR* SCIPconsGetHdlr(SCIP_CONS* cons)
    const char* SCIPconshdlrGetName(SCIP_CONSHDLR* conshdlr)
    SCIP_RETCODE SCIPdelConsLocal(SCIP* scip, SCIP_CONS* cons)
    SCIP_RETCODE SCIPdelCons(SCIP* scip, SCIP_CONS* cons)
    SCIP_RETCODE SCIPsetConsChecked(SCIP *scip, SCIP_CONS *cons, SCIP_Bool check)
    SCIP_RETCODE SCIPsetConsRemovable(SCIP *scip, SCIP_CONS *cons, SCIP_Bool removable)
    SCIP_RETCODE SCIPsetConsInitial(SCIP *scip, SCIP_CONS *cons, SCIP_Bool initial)
    SCIP_RETCODE SCIPsetConsEnforced(SCIP *scip, SCIP_CONS *cons, SCIP_Bool enforce)

    # Primal Solution Methods
    SCIP_SOL** SCIPgetSols(SCIP* scip)
    int SCIPgetNSols(SCIP* scip)
    SCIP_SOL* SCIPgetBestSol(SCIP* scip)
    SCIP_Real SCIPgetSolVal(SCIP* scip, SCIP_SOL* sol, SCIP_VAR* var)
    SCIP_RETCODE SCIPwriteVarName(SCIP* scip, FILE* outfile, SCIP_VAR* var, SCIP_Bool vartype)
    SCIP_Real SCIPgetSolOrigObj(SCIP* scip, SCIP_SOL* sol)
    SCIP_Real SCIPgetSolTransObj(SCIP* scip, SCIP_SOL* sol)
    SCIP_RETCODE SCIPcreateSol(SCIP* scip, SCIP_SOL** sol, SCIP_HEUR* heur)
    SCIP_RETCODE SCIPsetSolVal(SCIP* scip, SCIP_SOL* sol, SCIP_VAR* var, SCIP_Real val)
    SCIP_RETCODE SCIPtrySolFree(SCIP* scip, SCIP_SOL** sol, SCIP_Bool printreason, SCIP_Bool completely, SCIP_Bool checkbounds, SCIP_Bool checkintegrality, SCIP_Bool checklprows, SCIP_Bool* stored)
    SCIP_RETCODE SCIPtrySol(SCIP* scip, SCIP_SOL* sol, SCIP_Bool printreason, SCIP_Bool completely, SCIP_Bool checkbounds, SCIP_Bool checkintegrality, SCIP_Bool checklprows, SCIP_Bool* stored)
    SCIP_RETCODE SCIPfreeSol(SCIP* scip, SCIP_SOL** sol)
    SCIP_RETCODE SCIPprintBestSol(SCIP* scip, FILE* outfile, SCIP_Bool printzeros)
    SCIP_RETCODE SCIPprintSol(SCIP* scip, SCIP_SOL* sol, FILE* outfile, SCIP_Bool printzeros)
    SCIP_Real SCIPgetPrimalbound(SCIP* scip)
    SCIP_Real SCIPgetGap(SCIP* scip)
    int SCIPgetDepth(SCIP* scip)
    SCIP_RETCODE SCIPaddSolFree(SCIP* scip, SCIP_SOL** sol, SCIP_Bool* stored)
    SCIP_RETCODE SCIPaddSol(SCIP* scip, SCIP_SOL* sol, SCIP_Bool* stored)
    SCIP_RETCODE SCIPreadSol(SCIP* scip, const char* filename)
    SCIP_RETCODE SCIPreadSolFile(SCIP* scip, const char* filename, SCIP_SOL* sol, SCIP_Bool xml, SCIP_Bool*	partial, SCIP_Bool*	error)

    # Row Methods
    SCIP_RETCODE SCIPcreateRow(SCIP* scip, SCIP_ROW** row, const char* name, int len, SCIP_COL** cols, SCIP_Real* vals,
                               SCIP_Real lhs, SCIP_Real rhs, SCIP_Bool local, SCIP_Bool modifiable, SCIP_Bool removable)
    SCIP_RETCODE SCIPaddRow(SCIP* scip, SCIP_ROW* row, SCIP_Bool forcecut, SCIP_Bool* infeasible)
    SCIP_RETCODE SCIPcreateEmptyRowSepa(SCIP* scip, SCIP_ROW** row, SCIP_SEPA* sepa, const char* name, SCIP_Real lhs, SCIP_Real rhs, SCIP_Bool local, SCIP_Bool modifiable, SCIP_Bool removable)
    SCIP_Real SCIPgetRowActivity(SCIP* scip, SCIP_ROW* row)
    SCIP_Real SCIPgetRowLPActivity(SCIP* scip, SCIP_ROW* row)
    SCIP_RETCODE SCIPreleaseRow(SCIP* scip, SCIP_ROW** row)
    SCIP_RETCODE SCIPcacheRowExtensions(SCIP* scip, SCIP_ROW* row)
    SCIP_RETCODE SCIPflushRowExtensions(SCIP* scip, SCIP_ROW* row)
    SCIP_RETCODE SCIPaddVarToRow(SCIP* scip, SCIP_ROW* row, SCIP_VAR* var, SCIP_Real val)
    SCIP_RETCODE SCIPprintRow(SCIP* scip, SCIP_ROW* row, FILE* file)

    # Dual Solution Methods
    SCIP_Real SCIPgetDualbound(SCIP* scip)
    SCIP_Real SCIPgetDualboundRoot(SCIP* scip)
    SCIP_Real SCIPgetVarRedcost(SCIP* scip, SCIP_VAR* var)

    # Reader plugin
    SCIP_RETCODE SCIPincludeReader(SCIP* scip,
                                   const char* name,
                                   const char* desc,
                                   const char* extension,
                                   SCIP_RETCODE (*readercopy) (SCIP* scip, SCIP_READER* reader),
                                   SCIP_RETCODE (*readerfree) (SCIP* scip, SCIP_READER* reader),
                                   SCIP_RETCODE (*readerread) (SCIP* scip, SCIP_READER* reader, const char* filename, SCIP_RESULT* result),
                                   SCIP_RETCODE (*readerwrite) (SCIP* scip, SCIP_READER* reader, FILE* file,
                                                                const char* name, SCIP_PROBDATA* probdata, SCIP_Bool transformed,
                                                                SCIP_OBJSENSE objsense, SCIP_Real objscale, SCIP_Real objoffset,
                                                                SCIP_VAR** vars, int nvars, int nbinvars, int nintvars, int nimplvars, int ncontvars,
                                                                SCIP_VAR** fixedvars, int nfixedvars, int startnvars,
                                                                SCIP_CONS** conss, int nconss, int maxnconss, int startnconss,
                                                                SCIP_Bool genericnames, SCIP_RESULT* result),
                                   SCIP_READERDATA* readerdata)
    SCIP_READER* SCIPfindReader(SCIP* scip, const char* name)
    SCIP_READERDATA* SCIPreaderGetData(SCIP_READER* reader)

    # Event handler plugin
    SCIP_RETCODE SCIPincludeEventhdlr(SCIP* scip,
                                      const char* name,
                                      const char* desc,
                                      SCIP_RETCODE (*eventcopy) (SCIP* scip, SCIP_EVENTHDLR* eventhdlr),
                                      SCIP_RETCODE (*eventfree) (SCIP* scip, SCIP_EVENTHDLR* eventhdlr),
                                      SCIP_RETCODE (*eventinit) (SCIP* scip, SCIP_EVENTHDLR* eventhdlr),
                                      SCIP_RETCODE (*eventexit) (SCIP* scip, SCIP_EVENTHDLR* eventhdlr),
                                      SCIP_RETCODE (*eventinitsol) (SCIP* scip, SCIP_EVENTHDLR* eventhdlr),
                                      SCIP_RETCODE (*eventexitsol) (SCIP* scip, SCIP_EVENTHDLR* eventhdlr),
                                      SCIP_RETCODE (*eventdelete) (SCIP* scip, SCIP_EVENTHDLR* eventhdlr, SCIP_EVENTDATA** eventdata),
                                      SCIP_RETCODE (*eventexec) (SCIP* scip, SCIP_EVENTHDLR* eventhdlr, SCIP_EVENT* event, SCIP_EVENTDATA* eventdata),
                                      SCIP_EVENTHDLRDATA* eventhdlrdata)
    SCIP_EVENTHDLR* SCIPfindEventhdlr(SCIP* scip, const char* name)
    SCIP_EVENTHDLRDATA* SCIPeventhdlrGetData(SCIP_EVENTHDLR* eventhdlr)

    # Variable pricer plugin
    SCIP_RETCODE SCIPincludePricer(SCIP* scip,
                                   const char*  name,
                                   const char*  desc,
                                   int priority,
                                   SCIP_Bool delay,
                                   SCIP_RETCODE (*pricercopy) (SCIP* scip, SCIP_PRICER* pricer, SCIP_Bool* valid),
                                   SCIP_RETCODE (*pricerfree) (SCIP* scip, SCIP_PRICER* pricer),
                                   SCIP_RETCODE (*pricerinit) (SCIP* scip, SCIP_PRICER* pricer),
                                   SCIP_RETCODE (*pricerexit) (SCIP* scip, SCIP_PRICER* pricer),
                                   SCIP_RETCODE (*pricerinitsol) (SCIP* scip, SCIP_PRICER* pricer),
                                   SCIP_RETCODE (*pricerexitsol) (SCIP* scip, SCIP_PRICER* pricer),
                                   SCIP_RETCODE (*pricerredcost) (SCIP* scip, SCIP_PRICER* pricer, SCIP_Real* lowerbound, SCIP_Bool* stopearly, SCIP_RESULT* result),
                                   SCIP_RETCODE (*pricerfarkas) (SCIP* scip, SCIP_PRICER* pricer, SCIP_RESULT* result),
                                   SCIP_PRICERDATA* pricerdata)
    SCIP_PRICER* SCIPfindPricer(SCIP* scip, const char* name)
    SCIP_RETCODE SCIPactivatePricer(SCIP* scip, SCIP_PRICER* pricer)
    SCIP_PRICERDATA* SCIPpricerGetData(SCIP_PRICER* pricer)

    # Constraint handler plugin
    SCIP_RETCODE SCIPincludeConshdlr(SCIP* scip,
                                     const char* name,
                                     const char* desc,
                                     int sepapriority,
                                     int enfopriority,
                                     int chckpriority,
                                     int sepafreq,
                                     int propfreq,
                                     int eagerfreq,
                                     int maxprerounds,
                                     SCIP_Bool delaysepa,
                                     SCIP_Bool delayprop,
                                     SCIP_Bool needscons,
                                     SCIP_PROPTIMING proptiming,
                                     SCIP_PRESOLTIMING presoltiming,
                                     SCIP_RETCODE (*conshdlrcopy) (SCIP* scip, SCIP_CONSHDLR* conshdlr, SCIP_Bool* valid),
                                     SCIP_RETCODE (*consfree) (SCIP* scip, SCIP_CONSHDLR* conshdlr),
                                     SCIP_RETCODE (*consinit) (SCIP* scip, SCIP_CONSHDLR* conshdlr, SCIP_CONS** conss, int nconss),
                                     SCIP_RETCODE (*consexit) (SCIP* scip, SCIP_CONSHDLR* conshdlr, SCIP_CONS** conss, int nconss),
                                     SCIP_RETCODE (*consinitpre) (SCIP* scip, SCIP_CONSHDLR* conshdlr, SCIP_CONS** conss, int nconss),
                                     SCIP_RETCODE (*consexitpre) (SCIP* scip, SCIP_CONSHDLR* conshdlr, SCIP_CONS** conss, int nconss),
                                     SCIP_RETCODE (*consinitsol) (SCIP* scip, SCIP_CONSHDLR* conshdlr, SCIP_CONS** conss, int nconss),
                                     SCIP_RETCODE (*consexitsol) (SCIP* scip, SCIP_CONSHDLR* conshdlr, SCIP_CONS** conss, int nconss, SCIP_Bool restart),
                                     SCIP_RETCODE (*consdelete) (SCIP* scip, SCIP_CONSHDLR* conshdlr, SCIP_CONS* cons, SCIP_CONSDATA** consdata),
                                     SCIP_RETCODE (*constrans) (SCIP* scip, SCIP_CONSHDLR* conshdlr, SCIP_CONS* sourcecons, SCIP_CONS** targetcons),
                                     SCIP_RETCODE (*consinitlp) (SCIP* scip, SCIP_CONSHDLR* conshdlr, SCIP_CONS** conss, int nconss, SCIP_Bool* infeasible),
                                     SCIP_RETCODE (*conssepalp) (SCIP* scip, SCIP_CONSHDLR* conshdlr, SCIP_CONS** conss, int nconss, int nusefulconss, SCIP_RESULT* result),
                                     SCIP_RETCODE (*conssepasol) (SCIP* scip, SCIP_CONSHDLR* conshdlr, SCIP_CONS** conss, int nconss, int nusefulconss, SCIP_SOL* sol, SCIP_RESULT* result),
                                     SCIP_RETCODE (*consenfolp) (SCIP* scip, SCIP_CONSHDLR* conshdlr, SCIP_CONS** conss, int nconss, int nusefulconss, SCIP_Bool solinfeasible, SCIP_RESULT* result),
                                     SCIP_RETCODE (*consenforelax) (SCIP* scip, SCIP_SOL* sol, SCIP_CONSHDLR* conshdlr, SCIP_CONS** conss, int nconss, int nusefulconss, SCIP_Bool solinfeasible, SCIP_RESULT* result),
                                     SCIP_RETCODE (*consenfops) (SCIP* scip, SCIP_CONSHDLR* conshdlr, SCIP_CONS** conss, int nconss, int nusefulconss, SCIP_Bool solinfeasible, SCIP_Bool objinfeasible, SCIP_RESULT* result),
                                     SCIP_RETCODE (*conscheck) (SCIP* scip, SCIP_CONSHDLR* conshdlr, SCIP_CONS** conss, int nconss, SCIP_SOL* sol, SCIP_Bool checkintegrality, SCIP_Bool checklprows, SCIP_Bool printreason, SCIP_Bool completely, SCIP_RESULT* result),
                                     SCIP_RETCODE (*consprop) (SCIP* scip, SCIP_CONSHDLR* conshdlr, SCIP_CONS** conss, int nconss, int nusefulconss, int nmarkedconss, SCIP_PROPTIMING proptiming, SCIP_RESULT* result),
                                     SCIP_RETCODE (*conspresol) (SCIP* scip, SCIP_CONSHDLR* conshdlr, SCIP_CONS** conss, int nconss, int nrounds, SCIP_PRESOLTIMING presoltiming, int nnewfixedvars, int nnewaggrvars, int nnewchgvartypes, int nnewchgbds, int nnewholes, int nnewdelconss, int nnewaddconss, int nnewupgdconss, int nnewchgcoefs, int nnewchgsides, int* nfixedvars, int* naggrvars, int* nchgvartypes, int* nchgbds, int* naddholes, int* ndelconss, int* naddconss, int* nupgdconss, int* nchgcoefs, int* nchgsides, SCIP_RESULT* result),
                                     SCIP_RETCODE (*consresprop) (SCIP* scip, SCIP_CONSHDLR* conshdlr, SCIP_CONS* cons, SCIP_VAR* infervar, int inferinfo, SCIP_BOUNDTYPE boundtype, SCIP_BDCHGIDX* bdchgidx, SCIP_Real relaxedbd, SCIP_RESULT* result),
                                     SCIP_RETCODE (*conslock) (SCIP* scip, SCIP_CONSHDLR* conshdlr, SCIP_CONS* cons, SCIP_LOCKTYPE locktype, int nlockspos, int nlocksneg),
                                     SCIP_RETCODE (*consactive) (SCIP* scip, SCIP_CONSHDLR* conshdlr, SCIP_CONS* cons),
                                     SCIP_RETCODE (*consdeactive) (SCIP* scip, SCIP_CONSHDLR* conshdlr, SCIP_CONS* cons),
                                     SCIP_RETCODE (*consenable) (SCIP* scip, SCIP_CONSHDLR* conshdlr, SCIP_CONS* cons),
                                     SCIP_RETCODE (*consdisable) (SCIP* scip, SCIP_CONSHDLR* conshdlr, SCIP_CONS* cons),
                                     SCIP_RETCODE (*consdelvars) (SCIP* scip, SCIP_CONSHDLR* conshdlr, SCIP_CONS** conss, int nconss),
                                     SCIP_RETCODE (*consprint) (SCIP* scip, SCIP_CONSHDLR* conshdlr, SCIP_CONS* cons, FILE* file),
                                     SCIP_RETCODE (*conscopy) (SCIP* scip, SCIP_CONS** cons, const char* name, SCIP* sourcescip, SCIP_CONSHDLR* sourceconshdlr, SCIP_CONS* sourcecons, SCIP_HASHMAP* varmap, SCIP_HASHMAP* consmap, SCIP_Bool initial, SCIP_Bool separate, SCIP_Bool enforce, SCIP_Bool check, SCIP_Bool propagate, SCIP_Bool local, SCIP_Bool modifiable, SCIP_Bool dynamic, SCIP_Bool removable, SCIP_Bool stickingatnode, SCIP_Bool py_global, SCIP_Bool* valid),
                                     SCIP_RETCODE (*consparse) (SCIP* scip, SCIP_CONSHDLR* conshdlr, SCIP_CONS** cons, const char* name, const char* str, SCIP_Bool initial, SCIP_Bool separate, SCIP_Bool enforce, SCIP_Bool check, SCIP_Bool propagate, SCIP_Bool local, SCIP_Bool modifiable, SCIP_Bool dynamic, SCIP_Bool removable, SCIP_Bool stickingatnode, SCIP_Bool* success),
                                     SCIP_RETCODE (*consgetvars) (SCIP* scip, SCIP_CONSHDLR* conshdlr, SCIP_CONS* cons, SCIP_VAR** vars, int varssize, SCIP_Bool* success),
                                     SCIP_RETCODE (*consgetnvars) (SCIP* scip, SCIP_CONSHDLR* conshdlr, SCIP_CONS* cons, int* nvars, SCIP_Bool* success),
                                     SCIP_RETCODE (*consgetdivebdchgs) (SCIP* scip, SCIP_CONSHDLR* conshdlr, SCIP_DIVESET* diveset, SCIP_SOL* sol, SCIP_Bool* success, SCIP_Bool* infeasible),
                                     SCIP_CONSHDLRDATA* conshdlrdata)
    SCIP_CONSHDLRDATA* SCIPconshdlrGetData(SCIP_CONSHDLR* conshdlr)
    SCIP_CONSHDLR* SCIPfindConshdlr(SCIP* scip, const char* name)
    SCIP_RETCODE SCIPcreateCons(SCIP* scip, SCIP_CONS** cons, const char* name, SCIP_CONSHDLR* conshdlr, SCIP_CONSDATA* consdata,
                                SCIP_Bool initial, SCIP_Bool separate, SCIP_Bool enforce, SCIP_Bool check, SCIP_Bool propagate,
                                SCIP_Bool local, SCIP_Bool modifiable, SCIP_Bool dynamic, SCIP_Bool removable, SCIP_Bool stickingatnode)

    # Presolve plugin
    SCIP_RETCODE SCIPincludePresol(SCIP* scip,
                                   const char* name,
                                   const char* desc,
                                   int priority,
                                   int maxrounds,
                                   SCIP_PRESOLTIMING timing,
                                   SCIP_RETCODE (*presolcopy) (SCIP* scip, SCIP_PRESOL* presol),
                                   SCIP_RETCODE (*presolfree) (SCIP* scip, SCIP_PRESOL* presol),
                                   SCIP_RETCODE (*presolinit) (SCIP* scip, SCIP_PRESOL* presol),
                                   SCIP_RETCODE (*presolexit) (SCIP* scip, SCIP_PRESOL* presol),
                                   SCIP_RETCODE (*presolinitpre) (SCIP* scip, SCIP_PRESOL* presol),
                                   SCIP_RETCODE (*presolexitpre) (SCIP* scip, SCIP_PRESOL* presol),
                                   SCIP_RETCODE (*presolexec) (SCIP* scip, SCIP_PRESOL* presol, int nrounds, SCIP_PRESOLTIMING presoltiming, int nnewfixedvars, int nnewaggrvars, int nnewchgvartypes, int nnewchgbds, int nnewholes, int nnewdelconss, int nnewaddconss, int nnewupgdconss, int nnewchgcoefs, int nnewchgsides, int* nfixedvars, int* naggrvars, int* nchgvartypes, int* nchgbds, int* naddholes, int* ndelconss, int* naddconss, int* nupgdconss, int* nchgcoefs, int* nchgsides, SCIP_RESULT* result),
                                   SCIP_PRESOLDATA* presoldata)
    SCIP_PRESOLDATA* SCIPpresolGetData(SCIP_PRESOL* presol)

    # Separator plugin
    SCIP_RETCODE SCIPincludeSepa(SCIP* scip,
                                 const char* name,
                                 const char* desc,
                                 int priority,
                                 int freq,
                                 SCIP_Real maxbounddist,
                                 SCIP_Bool usessubscip,
                                 SCIP_Bool delay,
                                 SCIP_RETCODE (*sepacopy) (SCIP* scip, SCIP_SEPA* sepa),
                                 SCIP_RETCODE (*sepafree) (SCIP* scip, SCIP_SEPA* sepa),
                                 SCIP_RETCODE (*sepainit) (SCIP* scip, SCIP_SEPA* sepa),
                                 SCIP_RETCODE (*sepaexit) (SCIP* scip, SCIP_SEPA* sepa),
                                 SCIP_RETCODE (*sepainitsol) (SCIP* scip, SCIP_SEPA* sepa),
                                 SCIP_RETCODE (*sepaexitsol) (SCIP* scip, SCIP_SEPA* sepa),
                                 SCIP_RETCODE (*sepaexeclp) (SCIP* scip, SCIP_SEPA* sepa, SCIP_RESULT* result, unsigned int allowlocal),
                                 SCIP_RETCODE (*sepaexecsol) (SCIP* scip, SCIP_SEPA* sepa, SCIP_SOL* sol, SCIP_RESULT* result, unsigned int allowlocal),
                                 SCIP_SEPADATA* sepadata)
    SCIP_SEPADATA* SCIPsepaGetData(SCIP_SEPA* sepa)
    SCIP_SEPA* SCIPfindSepa(SCIP* scip, const char* name)

    # Propagator plugin
    SCIP_RETCODE SCIPincludeProp(SCIP* scip,
                                 const char*  name,
                                 const char*  desc,
                                 int priority,
                                 int freq,
                                 SCIP_Bool delay,
                                 SCIP_PROPTIMING timingmask,
                                 int presolpriority,
                                 int presolmaxrounds,
                                 SCIP_PRESOLTIMING presoltiming,
                                 SCIP_RETCODE (*propcopy) (SCIP* scip, SCIP_PROP* prop),
                                 SCIP_RETCODE (*propfree) (SCIP* scip, SCIP_PROP* prop),
                                 SCIP_RETCODE (*propinit) (SCIP* scip, SCIP_PROP* prop),
                                 SCIP_RETCODE (*propexit) (SCIP* scip, SCIP_PROP* prop),
                                 SCIP_RETCODE (*propinitpre) (SCIP* scip, SCIP_PROP* prop),
                                 SCIP_RETCODE (*propexitpre) (SCIP* scip, SCIP_PROP* prop),
                                 SCIP_RETCODE (*propinitsol) (SCIP* scip, SCIP_PROP* prop),
                                 SCIP_RETCODE (*propexitsol) (SCIP* scip, SCIP_PROP* prop, SCIP_Bool restart),
                                 SCIP_RETCODE (*proppresol)  (SCIP* scip, SCIP_PROP* prop, int nrounds, SCIP_PRESOLTIMING presoltiming,
                                                               int nnewfixedvars, int nnewaggrvars, int nnewchgvartypes, int nnewchgbds, int nnewholes,
                                                               int nnewdelconss, int nnewaddconss, int nnewupgdconss, int nnewchgcoefs, int nnewchgsides,
                                                               int* nfixedvars, int* naggrvars, int* nchgvartypes, int* nchgbds, int* naddholes,
                                                               int* ndelconss, int* naddconss, int* nupgdconss, int* nchgcoefs, int* nchgsides, SCIP_RESULT* result),
                                 SCIP_RETCODE (*propexec) (SCIP* scip, SCIP_PROP* prop, SCIP_PROPTIMING proptiming, SCIP_RESULT* result),
                                 SCIP_RETCODE (*propresprop) (SCIP* scip, SCIP_PROP* prop, SCIP_VAR* infervar, int inferinfo,
                                                               SCIP_BOUNDTYPE boundtype, SCIP_BDCHGIDX* bdchgidx, SCIP_Real relaxedbd, SCIP_RESULT* result),
                                 SCIP_PROPDATA*  propdata)

    SCIP_PROPDATA* SCIPpropGetData (SCIP_PROP* prop)

    # Heuristics plugin
    SCIP_RETCODE SCIPincludeHeur(SCIP* scip,
                                 const char* name,
                                 const char* desc,
                                 char dispchar,
                                 int priority,
                                 int freq,
                                 int freqofs,
                                 int maxdepth,
                                 unsigned int timingmask,
                                 SCIP_Bool usessubscip,
                                 SCIP_RETCODE (*heurcopy) (SCIP* scip, SCIP_HEUR* heur),
                                 SCIP_RETCODE (*heurfree) (SCIP* scip, SCIP_HEUR* heur),
                                 SCIP_RETCODE (*heurinit) (SCIP* scip, SCIP_HEUR* heur),
                                 SCIP_RETCODE (*heurexit) (SCIP* scip, SCIP_HEUR* heur),
                                 SCIP_RETCODE (*heurinitsol) (SCIP* scip, SCIP_HEUR* heur),
                                 SCIP_RETCODE (*heurexitsol) (SCIP* scip, SCIP_HEUR* heur),
                                 SCIP_RETCODE (*heurexec) (SCIP* scip, SCIP_HEUR* heur, SCIP_HEURTIMING heurtiming, SCIP_Bool nodeinfeasible, SCIP_RESULT* result),
                                 SCIP_HEURDATA* heurdata)
    SCIP_HEURDATA* SCIPheurGetData(SCIP_HEUR* heur)
    SCIP_HEUR* SCIPfindHeur(SCIP* scip, const char* name)

    # Node selection plugin
    SCIP_RETCODE SCIPincludeNodesel(SCIP* scip,
                                    const char* name,
                                    const char* desc,
                                    int stdpriority,
                                    int memsavepriority,
                                    SCIP_RETCODE (*nodeselcopy) (SCIP* scip, SCIP_NODESEL* nodesel),
                                    SCIP_RETCODE (*nodeselfree) (SCIP* scip, SCIP_NODESEL* nodesel),
                                    SCIP_RETCODE (*nodeselinit) (SCIP* scip, SCIP_NODESEL* nodesel),
                                    SCIP_RETCODE (*nodeselexit) (SCIP* scip, SCIP_NODESEL* nodesel),
                                    SCIP_RETCODE (*nodeselinitsol) (SCIP* scip, SCIP_NODESEL* nodesel),
                                    SCIP_RETCODE (*nodeselexitsol) (SCIP* scip, SCIP_NODESEL* nodesel),
                                    SCIP_RETCODE (*nodeselselect) (SCIP* scip, SCIP_NODESEL* nodesel, SCIP_NODE** selnode),
                                    int (*nodeselcomp) (SCIP* scip, SCIP_NODESEL* nodesel,  SCIP_NODE* node1, SCIP_NODE* node2),
                                    SCIP_NODESELDATA* nodeseldata)
    SCIP_NODESELDATA* SCIPnodeselGetData(SCIP_NODESEL* nodesel)

    # Branching rule plugin
    SCIP_RETCODE SCIPincludeBranchrule(SCIP* scip,
                                       const char* name,
                                       const char* desc,
                                       int priority,
                                       int maxdepth,
                                       SCIP_Real maxbounddist,
                                       SCIP_RETCODE (*branchrulecopy) (SCIP* scip, SCIP_BRANCHRULE* branchrule),
                                       SCIP_RETCODE (*branchrulefree) (SCIP* scip, SCIP_BRANCHRULE* branchrule),
                                       SCIP_RETCODE (*branchruleinit) (SCIP* scip, SCIP_BRANCHRULE* branchrule),
                                       SCIP_RETCODE (*branchruleexit) (SCIP* scip, SCIP_BRANCHRULE* branchrule),
                                       SCIP_RETCODE (*branchruleinitsol) (SCIP* scip, SCIP_BRANCHRULE* branchrule),
                                       SCIP_RETCODE (*branchruleexitsol) (SCIP* scip, SCIP_BRANCHRULE* branchrule),
                                       SCIP_RETCODE (*branchruleexeclp) (SCIP* scip, SCIP_BRANCHRULE* branchrule, SCIP_Bool allowaddcons, SCIP_RESULT* result),
                                       SCIP_RETCODE (*branchruleexecext) (SCIP* scip, SCIP_BRANCHRULE* branchrule, SCIP_Bool allowaddcons, SCIP_RESULT* result),
                                       SCIP_RETCODE (*branchruleexecps) (SCIP* scip, SCIP_BRANCHRULE* branchrule, SCIP_Bool allowaddcons, SCIP_RESULT* result),
                                       SCIP_BRANCHRULEDATA* branchruledata)
    SCIP_BRANCHRULEDATA* SCIPbranchruleGetData(SCIP_BRANCHRULE* branchrule)

    # Benders' decomposition plugin
    SCIP_RETCODE SCIPincludeBenders(SCIP* scip,
                                   const char*  name,
                                   const char*  desc,
                                   int priority,
                                   SCIP_Bool cutlp,
                                   SCIP_Bool cutpseudo,
                                   SCIP_Bool cutrelax,
                                   SCIP_Bool shareaux,
                                   SCIP_RETCODE (*benderscopy) (SCIP* scip, SCIP_BENDERS* benders),
                                   SCIP_RETCODE (*bendersfree) (SCIP* scip, SCIP_BENDERS* benders),
                                   SCIP_RETCODE (*bendersinit) (SCIP* scip, SCIP_BENDERS* benders),
                                   SCIP_RETCODE (*bendersexit) (SCIP* scip, SCIP_BENDERS* benders),
                                   SCIP_RETCODE (*bendersinitpre) (SCIP* scip, SCIP_BENDERS* benders),
                                   SCIP_RETCODE (*bendersexitpre) (SCIP* scip, SCIP_BENDERS* benders),
                                   SCIP_RETCODE (*bendersinitsol) (SCIP* scip, SCIP_BENDERS* benders),
                                   SCIP_RETCODE (*bendersexitsol) (SCIP* scip, SCIP_BENDERS* benders),
                                   SCIP_RETCODE (*bendersgetvar) (SCIP* scip, SCIP_BENDERS* benders, SCIP_VAR* var, SCIP_VAR** mappedvar, int probnumber),
                                   SCIP_RETCODE (*benderscreatesub) (SCIP* scip, SCIP_BENDERS* benders, int probnumber),
                                   SCIP_RETCODE (*benderspresubsolve) (SCIP* scip, SCIP_BENDERS* benders),
                                   SCIP_RETCODE (*benderssolvesub) (SCIP* scip, SCIP_BENDERS* benders, SCIP_SOL* sol, int probnumber, SCIP_Bool* infeasible),
                                   SCIP_RETCODE (*benderspostsolve) (SCIP* scip, SCIP_BENDERS* benders, SCIP_SOL* sol, SCIP_Bool infeasible),
                                   SCIP_RETCODE (*bendersfreesub) (SCIP* scip, SCIP_BENDERS* benders, int probnumber),
                                   SCIP_BENDERSDATA* bendersdata)
    SCIP_BENDERS* SCIPfindBenders(SCIP* scip, const char* name)
    SCIP_RETCODE SCIPactivateBenders(SCIP* scip, SCIP_BENDERS* benders)
    SCIP_BENDERSDATA* SCIPbendersGetData(SCIP_BENDERS* benders)
    SCIP_RETCODE SCIPcreateBendersDefault(SCIP* scip, SCIP** subproblems, int nsubproblems)
    int SCIPbendersGetNSubproblems(SCIP_BENDERS* benders);
    SCIP_RETCODE SCIPsolveBendersSubproblems(SCIP* scip, SCIP_BENDERS* benders,
            SCIP_SOL* sol, SCIP_RESULT* result, SCIP_Bool* infeasible,
            SCIP_Bool* auxviol, SCIP_BENDERSENFOTYPE type, SCIP_Bool checkint)
    int SCIPgetNActiveBenders(SCIP* scip)
    SCIP_BENDERS** SCIPgetBenders(SCIP* scip)

    # Numerical Methods
    SCIP_Real SCIPinfinity(SCIP* scip)
    SCIP_Real SCIPfrac(SCIP* scip, SCIP_Real val)
    SCIP_Real SCIPfeasFrac(SCIP* scip, SCIP_Real val)
    SCIP_Bool SCIPisZero(SCIP* scip, SCIP_Real val)
    SCIP_Bool SCIPisFeasZero(SCIP* scip, SCIP_Real val)
    SCIP_Bool SCIPisFeasNegative(SCIP* scip, SCIP_Real val)
    SCIP_Bool SCIPisInfinity(SCIP* scip, SCIP_Real val)
    SCIP_Bool SCIPisLE(SCIP* scip, SCIP_Real val1, SCIP_Real val2)

    # Statistic Methods
    SCIP_RETCODE SCIPprintStatistics(SCIP* scip, FILE* outfile)
    SCIP_Longint SCIPgetNNodes(SCIP* scip)
    SCIP_Longint SCIPgetNLPs(SCIP* scip)

    # Parameter Functions
    SCIP_RETCODE SCIPsetBoolParam(SCIP* scip, char* name, SCIP_Bool value)
    SCIP_RETCODE SCIPsetIntParam(SCIP* scip, char* name, int value)
    SCIP_RETCODE SCIPsetLongintParam(SCIP* scip, char* name, SCIP_Longint value)
    SCIP_RETCODE SCIPsetRealParam(SCIP* scip, char* name, SCIP_Real value)
    SCIP_RETCODE SCIPsetCharParam(SCIP* scip, char* name, char value)
    SCIP_RETCODE SCIPsetStringParam(SCIP* scip, char* name, char* value)
    SCIP_RETCODE SCIPreadParams(SCIP* scip, char* file)
    SCIP_RETCODE SCIPwriteParams(SCIP* scip, char* file, SCIP_Bool comments, SCIP_Bool onlychanged)
    SCIP_RETCODE SCIPreadProb(SCIP* scip, char* file, char* extension)
    SCIP_RETCODE SCIPsetEmphasis(SCIP* scip, SCIP_PARAMEMPHASIS paramemphasis, SCIP_Bool quiet)
    SCIP_RETCODE SCIPresetParam(SCIP* scip, const char* name)
    SCIP_RETCODE SCIPresetParams(SCIP* scip)
    SCIP_PARAM* SCIPgetParam(SCIP* scip,  const char*  name)



    # LPI Functions
    SCIP_RETCODE SCIPgetLPI(SCIP* scip, SCIP_LPI** lpi)
    SCIP_RETCODE SCIPlpiCreate(SCIP_LPI** lpi, SCIP_MESSAGEHDLR* messagehdlr, const char* name, SCIP_OBJSENSE objsen)
    SCIP_RETCODE SCIPlpiFree(SCIP_LPI** lpi)
    SCIP_RETCODE SCIPlpiWriteLP(SCIP_LPI* lpi, const char* fname)
    SCIP_RETCODE SCIPlpiReadLP(SCIP_LPI* lpi, const char* fname)
    SCIP_RETCODE SCIPlpiAddCols(SCIP_LPI* lpi, int ncols, const SCIP_Real* obj, const SCIP_Real* lb, const SCIP_Real* ub, char** colnames, int nnonz, const int* beg, const int* ind, const SCIP_Real* val)
    SCIP_RETCODE SCIPlpiDelCols(SCIP_LPI* lpi, int firstcol, int lastcol)
    SCIP_RETCODE SCIPlpiAddRows(SCIP_LPI* lpi, int nrows, const SCIP_Real* lhs, const SCIP_Real* rhs, char** rownames, int nnonz, const int* beg, const int* ind, const SCIP_Real* val)
    SCIP_RETCODE SCIPlpiDelRows(SCIP_LPI* lpi, int firstrow, int lastrow)
    SCIP_RETCODE SCIPlpiGetBounds(SCIP_LPI* lpi, int firstrow, int lastrow, SCIP_Real* lhss, SCIP_Real* rhss)
    SCIP_RETCODE SCIPlpiGetSides(SCIP_LPI* lpi, int firstcol, int lastcol, SCIP_Real* lbs, SCIP_Real* ubs)
    SCIP_RETCODE SCIPlpiChgObj(SCIP_LPI* lpi, int ncols, int* ind, SCIP_Real* obj)
    SCIP_RETCODE SCIPlpiChgCoef(SCIP_LPI* lpi, int row, int col, SCIP_Real newval)
    SCIP_RETCODE SCIPlpiChgBounds(SCIP_LPI* lpi, int nrows, const int* ind, const SCIP_Real* lhs, const SCIP_Real* rhs)
    SCIP_RETCODE SCIPlpiChgSides(SCIP_LPI* lpi, int ncols, const int* ind, const SCIP_Real* lbs, const SCIP_Real* ubs)
    SCIP_RETCODE SCIPlpiClear(SCIP_LPI* lpi)
    SCIP_RETCODE SCIPlpiGetNRows(SCIP_LPI* lpi, int* nrows)
    SCIP_RETCODE SCIPlpiGetNCols(SCIP_LPI* lpi, int* ncols)
    SCIP_RETCODE SCIPlpiSolveDual(SCIP_LPI* lpi)
    SCIP_RETCODE SCIPlpiSolvePrimal(SCIP_LPI* lpi)
    SCIP_RETCODE SCIPlpiGetObjval(SCIP_LPI* lpi, SCIP_Real* objval)
    SCIP_RETCODE SCIPlpiGetSol(SCIP_LPI* lpi, SCIP_Real* objval, SCIP_Real* primsol, SCIP_Real* dualsol, SCIP_Real* activity, SCIP_Real* redcost)
    SCIP_RETCODE SCIPlpiGetIterations(SCIP_LPI* lpi, int* iterations)
    SCIP_RETCODE SCIPlpiGetPrimalRay(SCIP_LPI* lpi, SCIP_Real* ray)
    SCIP_RETCODE SCIPlpiGetDualfarkas(SCIP_LPI* lpi, SCIP_Real* dualfarkas)
    SCIP_RETCODE SCIPlpiGetBasisInd(SCIP_LPI* lpi, int* bind)
    SCIP_RETCODE SCIPlpiGetRealSolQuality(SCIP_LPI* lpi, SCIP_LPSOLQUALITY qualityindicator, SCIP_Real* quality)
    SCIP_Bool    SCIPlpiHasPrimalRay(SCIP_LPI* lpi)
    SCIP_Bool    SCIPlpiHasDualRay(SCIP_LPI* lpi)
    SCIP_Real    SCIPlpiInfinity(SCIP_LPI* lpi)
    SCIP_Bool    SCIPlpiIsInfinity(SCIP_LPI* lpi, SCIP_Real val)
    SCIP_Bool    SCIPlpiIsPrimalFeasible(SCIP_LPI* lpi)
    SCIP_Bool    SCIPlpiIsDualFeasible(SCIP_LPI* lpi)

    #re-optimization routines
    SCIP_RETCODE SCIPfreeReoptSolve(SCIP* scip)
    SCIP_RETCODE SCIPchgReoptObjective(SCIP* scip, SCIP_OBJSENSE objsense, SCIP_VAR** vars, SCIP_Real* coefs, int nvars)

    BMS_BLKMEM* SCIPblkmem(SCIP* scip)

cdef extern from "scip/tree.h":
    int SCIPnodeGetNAddedConss(SCIP_NODE* node)

cdef extern from "scip/scipdefplugins.h":
    SCIP_RETCODE SCIPincludeDefaultPlugins(SCIP* scip)

cdef extern from "scip/cons_linear.h":
    SCIP_RETCODE SCIPcreateConsLinear(SCIP* scip,
                                      SCIP_CONS** cons,
                                      char* name,
                                      int nvars,
                                      SCIP_VAR** vars,
                                      SCIP_Real* vals,
                                      SCIP_Real lhs,
                                      SCIP_Real rhs,
                                      SCIP_Bool initial,
                                      SCIP_Bool separate,
                                      SCIP_Bool enforce,
                                      SCIP_Bool check,
                                      SCIP_Bool propagate,
                                      SCIP_Bool local,
                                      SCIP_Bool modifiable,
                                      SCIP_Bool dynamic,
                                      SCIP_Bool removable,
                                      SCIP_Bool stickingatnode)
    SCIP_RETCODE SCIPaddCoefLinear(SCIP* scip,
                                   SCIP_CONS* cons,
                                   SCIP_VAR* var,
                                   SCIP_Real val)

    SCIP_Real SCIPgetDualsolLinear(SCIP* scip, SCIP_CONS* cons)
    SCIP_Real SCIPgetDualfarkasLinear(SCIP* scip, SCIP_CONS* cons)
    SCIP_RETCODE SCIPchgLhsLinear(SCIP* scip, SCIP_CONS* cons, SCIP_Real lhs)
    SCIP_RETCODE SCIPchgRhsLinear(SCIP* scip, SCIP_CONS* cons, SCIP_Real rhs)
    SCIP_Real SCIPgetLhsLinear(SCIP* scip, SCIP_CONS* cons)
    SCIP_Real SCIPgetRhsLinear(SCIP* scip, SCIP_CONS* cons)
    SCIP_Real SCIPgetActivityLinear(SCIP* scip, SCIP_CONS* cons, SCIP_SOL* sol)
    SCIP_VAR** SCIPgetVarsLinear(SCIP* scip, SCIP_CONS* cons)
    int SCIPgetNVarsLinear(SCIP* scip, SCIP_CONS* cons)
    SCIP_Real* SCIPgetValsLinear(SCIP* scip, SCIP_CONS* cons)

cdef extern from "scip/cons_quadratic.h":
    SCIP_RETCODE SCIPcreateConsQuadratic(SCIP* scip,
                                         SCIP_CONS** cons,
                                         const char* name,
                                         int nlinvars,
                                         SCIP_VAR** linvars,
                                         SCIP_Real* lincoefs,
                                         int nquadterms,
                                         SCIP_VAR** quadvars1,
                                         SCIP_VAR** quadvars2,
                                         SCIP_Real* quadcoeffs,
                                         SCIP_Real lhs,
                                         SCIP_Real rhs,
                                         SCIP_Bool initial,
                                         SCIP_Bool separate,
                                         SCIP_Bool enforce,
                                         SCIP_Bool check,
                                         SCIP_Bool propagate,
                                         SCIP_Bool local,
                                         SCIP_Bool modifiable,
                                         SCIP_Bool dynamic,
                                         SCIP_Bool removable)
    SCIP_RETCODE SCIPaddLinearVarQuadratic(SCIP* scip,
                                           SCIP_CONS* cons,
                                           SCIP_VAR* var,
                                           SCIP_Real coef)
    SCIP_RETCODE SCIPaddBilinTermQuadratic(SCIP* scip,
                                           SCIP_CONS* cons,
                                           SCIP_VAR* var1,
                                           SCIP_VAR* var2,
                                           SCIP_Real coef)
    SCIP_RETCODE SCIPchgLhsQuadratic(SCIP* scip, SCIP_CONS* cons, SCIP_Real lhs)
    SCIP_RETCODE SCIPchgRhsQuadratic(SCIP* scip, SCIP_CONS* cons, SCIP_Real rhs)
    SCIP_Real SCIPgetLhsQuadratic(SCIP* scip, SCIP_CONS* cons)
    SCIP_Real SCIPgetRhsQuadratic(SCIP* scip, SCIP_CONS* cons)
    SCIP_RETCODE SCIPgetActivityQuadratic(SCIP* scip, SCIP_CONS* cons, SCIP_SOL* sol, SCIP_Real* activity)
    SCIP_BILINTERM* SCIPgetBilinTermsQuadratic(SCIP* scip, SCIP_CONS* cons)
    int SCIPgetNBilinTermsQuadratic(SCIP* scip, SCIP_CONS* cons)
    SCIP_QUADVARTERM* SCIPgetQuadVarTermsQuadratic(SCIP* scip, SCIP_CONS* cons)
    int SCIPgetNQuadVarTermsQuadratic(SCIP* scip, SCIP_CONS* cons)
    SCIP_VAR** SCIPgetLinearVarsQuadratic(SCIP* scip, SCIP_CONS* cons)
    SCIP_Real* SCIPgetCoefsLinearVarsQuadratic(SCIP* scip, SCIP_CONS* cons)
    int SCIPgetNLinearVarsQuadratic(SCIP* scip, SCIP_CONS* cons)

cdef extern from "scip/cons_sos1.h":
    SCIP_RETCODE SCIPcreateConsSOS1(SCIP* scip,
                                    SCIP_CONS** cons,
                                    const char* name,
                                    int nvars,
                                    SCIP_VAR** vars,
                                    SCIP_Real* weights,
                                    SCIP_Bool initial,
                                    SCIP_Bool separate,
                                    SCIP_Bool enforce,
                                    SCIP_Bool check,
                                    SCIP_Bool propagate,
                                    SCIP_Bool local,
                                    SCIP_Bool dynamic,
                                    SCIP_Bool removable,
                                    SCIP_Bool stickingatnode)

    SCIP_RETCODE SCIPaddVarSOS1(SCIP* scip,
                                SCIP_CONS* cons,
                                SCIP_VAR* var,
                                SCIP_Real weight)

    SCIP_RETCODE SCIPappendVarSOS1(SCIP* scip,
                                   SCIP_CONS* cons,
                                   SCIP_VAR* var)


cdef extern from "scip/cons_sos2.h":
    SCIP_RETCODE SCIPcreateConsSOS2(SCIP* scip,
                                    SCIP_CONS** cons,
                                    const char* name,
                                    int nvars,
                                    SCIP_VAR** vars,
                                    SCIP_Real* weights,
                                    SCIP_Bool initial,
                                    SCIP_Bool separate,
                                    SCIP_Bool enforce,
                                    SCIP_Bool check,
                                    SCIP_Bool propagate,
                                    SCIP_Bool local,
                                    SCIP_Bool dynamic,
                                    SCIP_Bool removable,
                                    SCIP_Bool stickingatnode)

    SCIP_RETCODE SCIPaddVarSOS2(SCIP* scip,
                                SCIP_CONS* cons,
                                SCIP_VAR* var,
                                SCIP_Real weight)

    SCIP_RETCODE SCIPappendVarSOS2(SCIP* scip,
                                   SCIP_CONS* cons,
                                   SCIP_VAR* var)

cdef extern from "blockmemshell/memory.h":
    void BMScheckEmptyMemory()
    long long BMSgetMemoryUsed()

cdef extern from "nlpi/pub_expr.h":
    SCIP_RETCODE SCIPexprCreate(BMS_BLKMEM* blkmem,
                                SCIP_EXPR** expr,
                                SCIP_EXPROP op,
                                ...)
    SCIP_RETCODE SCIPexprCreateMonomial(BMS_BLKMEM* blkmem,
                                        SCIP_EXPRDATA_MONOMIAL** monomial,
                                        SCIP_Real coef,
                                        int nfactors,
                                        int* childidxs,
                                        SCIP_Real* exponents)
    SCIP_RETCODE SCIPexprCreatePolynomial(BMS_BLKMEM* blkmem,
                                          SCIP_EXPR** expr,
                                          int nchildren,
                                          SCIP_EXPR** children,
                                          int nmonomials,
                                          SCIP_EXPRDATA_MONOMIAL** monomials,
                                          SCIP_Real constant,
                                          SCIP_Bool copymonomials)
    SCIP_RETCODE SCIPexprtreeCreate(BMS_BLKMEM* blkmem,
                                    SCIP_EXPRTREE** tree,
                                    SCIP_EXPR* root,
                                    int nvars,
                                    int nparams,
                                    SCIP_Real* params)
    SCIP_RETCODE SCIPexprtreeFree(SCIP_EXPRTREE** tree)

cdef extern from "scip/pub_nlp.h":
    SCIP_RETCODE SCIPexprtreeSetVars(SCIP_EXPRTREE* tree,
                                     int nvars,
                                     SCIP_VAR** vars)

cdef extern from "scip/cons_nonlinear.h":
    SCIP_RETCODE SCIPcreateConsNonlinear(SCIP* scip,
                                         SCIP_CONS** cons,
                                         const char* name,
                                         int nlinvars,
                                         SCIP_VAR** linvars,
                                         SCIP_Real* lincoefs,
                                         int nexprtrees,
                                         SCIP_EXPRTREE** exprtrees,
                                         SCIP_Real* nonlincoefs,
                                         SCIP_Real lhs,
                                         SCIP_Real rhs,
                                         SCIP_Bool initial,
                                         SCIP_Bool separate,
                                         SCIP_Bool enforce,
                                         SCIP_Bool check,
                                         SCIP_Bool propagate,
                                         SCIP_Bool local,
                                         SCIP_Bool modifiable,
                                         SCIP_Bool dynamic,
                                         SCIP_Bool removable,
                                         SCIP_Bool stickingatnode)

cdef extern from "scip/cons_cardinality.h":
    SCIP_RETCODE SCIPcreateConsCardinality(SCIP* scip,
                                            SCIP_CONS** cons,
                                            const char* name,
                                            int nvars,
                                            SCIP_VAR** vars,
                                            int cardval,
                                            SCIP_VAR** indvars,
                                            SCIP_Real* weights,
                                            SCIP_Bool initial,
                                            SCIP_Bool separate,
                                            SCIP_Bool enforce,
                                            SCIP_Bool check,
                                            SCIP_Bool propagate,
                                            SCIP_Bool local,
                                            SCIP_Bool dynamic,
                                            SCIP_Bool removable,
                                            SCIP_Bool stickingatnode)

    SCIP_RETCODE SCIPaddVarCardinality(SCIP* scip,
                                       SCIP_CONS* cons,
                                       SCIP_VAR* var,
                                       SCIP_VAR* indvar,
                                       SCIP_Real weight)

    SCIP_RETCODE SCIPappendVarCardinality(SCIP* scip,
                                          SCIP_CONS* cons,
                                          SCIP_VAR* var,
                                          SCIP_VAR* indvar)

cdef extern from "scip/cons_indicator.h":
    SCIP_RETCODE SCIPcreateConsIndicator(SCIP* scip,
                                         SCIP_CONS** cons,
                                         const char* name,
                                         SCIP_VAR* binvar,
                                         int nvars,
                                         SCIP_VAR** vars,
                                         SCIP_Real* vals,
                                         SCIP_Real rhs,
                                         SCIP_Bool initial,
                                         SCIP_Bool separate,
                                         SCIP_Bool enforce,
                                         SCIP_Bool check,
                                         SCIP_Bool propagate,
                                         SCIP_Bool local,
                                         SCIP_Bool dynamic,
                                         SCIP_Bool removable,
                                         SCIP_Bool stickingatnode)

    SCIP_RETCODE SCIPaddVarIndicator(SCIP* scip,
                                     SCIP_CONS* cons,
                                     SCIP_VAR* var,
                                     SCIP_Real val)

cdef extern from "scip/cons_countsols.h":
    SCIP_RETCODE SCIPcount(SCIP* scip)
    SCIP_RETCODE SCIPsetParamsCountsols(SCIP* scip)
    SCIP_Longint SCIPgetNCountedSols(SCIP* scip, SCIP_Bool* valid)

cdef extern from "scip/paramset.h":

    ctypedef struct SCIP_PARAM:
        pass

    SCIP_PARAMTYPE SCIPparamGetType(SCIP_PARAM* param)
    SCIP_Bool SCIPparamGetBool(SCIP_PARAM* param)
    int SCIPparamGetInt(SCIP_PARAM* param)
    SCIP_Longint SCIPparamGetLongint(SCIP_PARAM* param)
    SCIP_Real SCIPparamGetReal(SCIP_PARAM* param)
    char SCIPparamGetChar(SCIP_PARAM* param)
    char* SCIPparamGetString(SCIP_PARAM* param)

cdef extern from "scip/pub_lp.h":
    # Row Methods
    SCIP_Real SCIProwGetLhs(SCIP_ROW* row)
    SCIP_Real SCIProwGetRhs(SCIP_ROW* row)
    SCIP_Real SCIProwGetConstant(SCIP_ROW* row)
    int SCIProwGetLPPos(SCIP_ROW* row)
    SCIP_BASESTAT SCIProwGetBasisStatus(SCIP_ROW* row)
    SCIP_Bool SCIProwIsIntegral(SCIP_ROW* row)
    SCIP_Bool SCIProwIsModifiable(SCIP_ROW* row)
    int SCIProwGetNNonz(SCIP_ROW* row)
    int SCIProwGetNLPNonz(SCIP_ROW* row)
    SCIP_COL** SCIProwGetCols(SCIP_ROW* row)
    SCIP_Real* SCIProwGetVals(SCIP_ROW* row)
    # Column Methods
    int SCIPcolGetLPPos(SCIP_COL* col)
    SCIP_BASESTAT SCIPcolGetBasisStatus(SCIP_COL* col)
    SCIP_Bool SCIPcolIsIntegral(SCIP_COL* col)
    SCIP_VAR* SCIPcolGetVar(SCIP_COL* col)
    SCIP_Real SCIPcolGetPrimsol(SCIP_COL* col)
    SCIP_Real SCIPcolGetLb(SCIP_COL* col)
    SCIP_Real SCIPcolGetUb(SCIP_COL* col)<|MERGE_RESOLUTION|>--- conflicted
+++ resolved
@@ -230,18 +230,15 @@
         SCIP_LPSOLQUALITY_ESTIMCONDITION = 0
         SCIP_LPSOLQUALITY_EXACTCONDITION = 1
 
-<<<<<<< HEAD
+    ctypedef enum SCIP_LOCKTYPE:
+        SCIP_LOCKTYPE_MODEL    = 0
+        SCIP_LOCKTYPE_CONFLICT = 1
+
     ctypedef enum SCIP_BENDERSENFOTYPE:
         SCIP_BENDERSENFOTYPE_LP      = 1
         SCIP_BENDERSENFOTYPE_RELAX   = 2
         SCIP_BENDERSENFOTYPE_PSEUDO  = 3
         SCIP_BENDERSENFOTYPE_CHECK   = 4
-=======
-    ctypedef enum SCIP_LOCKTYPE:
-        SCIP_LOCKTYPE_MODEL    = 0
-        SCIP_LOCKTYPE_CONFLICT = 1
-
->>>>>>> 732c8c84
 
     ctypedef bint SCIP_Bool
 
