--- conflicted
+++ resolved
@@ -327,11 +327,7 @@
 
     ctypedef struct SCIP_RELAXDATA:
         pass
-<<<<<<< HEAD
-        
-=======
-
->>>>>>> 35775087
+
     ctypedef struct SCIP_NODE:
         pass
 
@@ -945,11 +941,7 @@
                                  SCIP_RETCODE (*relaxinitsol) (SCIP* scip, SCIP_RELAX* relax),
                                  SCIP_RETCODE (*relaxexitsol) (SCIP* scip, SCIP_RELAX* relax),
                                  SCIP_RETCODE (*relaxexec) (SCIP* scip, SCIP_RELAX* relax, SCIP_Real* lowerbound, SCIP_RESULT* result),
-<<<<<<< HEAD
-                                 SCIP_RELAXDATA* relaxdata) 		
-=======
                                  SCIP_RELAXDATA* relaxdata)
->>>>>>> 35775087
     SCIP_RELAXDATA* SCIPrelaxGetData(SCIP_RELAX* relax)
     SCIP_RELAX* SCIPfindRelax(SCIP* scip, const char* name)
 
