<<<<<<< HEAD
from pyscipopt import Model, SCIP_PARAMSETTING, quicksum, quickprod

=======
from pyscipopt import Model, scip
import pytest
>>>>>>> f95846e2

def test_solution_getbest():
    m = Model()

    x = m.addVar("x", lb=0, ub=2, obj=-1)
    y = m.addVar("y", lb=0, ub=4, obj=0)
    m.addCons(x*x <= y)

    m.optimize()

    sol = m.getBestSol()
    assert round(sol[x]) == 2.0
    assert round(sol[y]) == 4.0
    print(sol)  # prints the solution in the transformed space

    m.freeTransform()
    sol = m.getBestSol()
    assert round(sol[x]) == 2.0
    assert round(sol[y]) == 4.0
    print(sol)  # prints the solution in the original space


def test_solution_create():
    m = Model()

    x = m.addVar("x", lb=0, ub=2, obj=-1)
    y = m.addVar("y", lb=0, ub=4, obj=0)
    m.addCons(x*x <= y)

    s = m.createSol()
    s[x] = 2.0
    s[y] = 4.0
    assert m.addSol(s, free=True)


def test_solution_evaluation():
    m = Model()

    x = m.addVar("x", lb=0, ub=2, obj=-1)
    y = m.addVar("y", lb=0, ub=4, obj=0)
    m.addCons(x*x <= y)

    m.optimize()

    sol = m.getBestSol()

    # Variable evaluation
    assert round(sol[x]) == 2.0
    assert round(sol[y]) == 4.0

    # Expression evaluation
    expr = x*x + 2*x*y + y*y
    expr2 = x + 1
    assert round(sol[expr]) == 36.0
    assert round(sol[expr2]) == 3.0

    # Check consistency with Models's getVal method
    assert sol[x] == m.getVal(x)
    assert sol[y] == m.getVal(y)
    assert sol[expr] == m.getVal(expr)
    assert sol[expr2] == m.getVal(expr2)

def test_getSolTime():
    m = Model()
    m.setPresolve(SCIP_PARAMSETTING.OFF)

    x = {}
    for i in range(20):
        x[i] = m.addVar(ub=i)

<<<<<<< HEAD
    for i in range(1,6):
        m.addCons(quicksum(x[j] for j in range(20) if j%i==0) >= i)
        m.addCons(quickprod(x[j] for j in range(20) if j%i==0) <= i**3)
    
    m.setObjective(quicksum(x[i] for i in range(20)))
    m.optimize()
    for s in m.getSols():
        assert type(m.getSolTime(s)) == float
=======
def test_create_solution():
    with pytest.raises(ValueError):
        scip.Solution()

def test_print_soltion():
    m = Model()

    m.addVar()
    m.optimize()

    assert str(m.getBestSol()) == "{'x1': -0.0}"


def test_getSols():
    m = Model()

    x = m.addVar()
    m.optimize()

    assert len(m.getSols()) >= 1
    assert any(sol[x] == 0.0 for sol in m.getSols())

if __name__ == "__main__":
    test_solution_getbest()
    test_solution_create()
>>>>>>> f95846e2
<|MERGE_RESOLUTION|>--- conflicted
+++ resolved
@@ -1,10 +1,5 @@
-<<<<<<< HEAD
-from pyscipopt import Model, SCIP_PARAMSETTING, quicksum, quickprod
-
-=======
-from pyscipopt import Model, scip
 import pytest
->>>>>>> f95846e2
+from pyscipopt import Model, scip, SCIP_PARAMSETTING, quicksum, quickprod
 
 def test_solution_getbest():
     m = Model()
@@ -75,7 +70,6 @@
     for i in range(20):
         x[i] = m.addVar(ub=i)
 
-<<<<<<< HEAD
     for i in range(1,6):
         m.addCons(quicksum(x[j] for j in range(20) if j%i==0) >= i)
         m.addCons(quickprod(x[j] for j in range(20) if j%i==0) <= i**3)
@@ -83,8 +77,8 @@
     m.setObjective(quicksum(x[i] for i in range(20)))
     m.optimize()
     for s in m.getSols():
-        assert type(m.getSolTime(s)) == float
-=======
+        m.getSolTime(s)) 
+
 def test_create_solution():
     with pytest.raises(ValueError):
         scip.Solution()
@@ -97,7 +91,6 @@
 
     assert str(m.getBestSol()) == "{'x1': -0.0}"
 
-
 def test_getSols():
     m = Model()
 
@@ -105,9 +98,4 @@
     m.optimize()
 
     assert len(m.getSols()) >= 1
-    assert any(sol[x] == 0.0 for sol in m.getSols())
-
-if __name__ == "__main__":
-    test_solution_getbest()
-    test_solution_create()
->>>>>>> f95846e2
+    assert any(sol[x] == 0.0 for sol in m.getSols())