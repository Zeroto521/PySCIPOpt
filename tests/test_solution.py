--- conflicted
+++ resolved
@@ -1,9 +1,5 @@
-<<<<<<< HEAD
-from pyscipopt import Model, SCIP_PARAMSETTING
-=======
-from pyscipopt import Model, scip
+from pyscipopt import Model, scip, SCIP_PARAMSETTING
 import pytest
->>>>>>> f95846e2
 
 def test_solution_getbest():
     m = Model()
