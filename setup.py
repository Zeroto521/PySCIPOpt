from setuptools import setup, Extension
import os, platform, sys, re

# look for environment variable that specifies path to SCIP Opt lib and headers
scipoptdir = os.environ.get('SCIPOPTDIR', '')
includedir = os.path.abspath(os.path.join(scipoptdir, 'include'))
libdir = os.path.abspath(os.path.join(scipoptdir, 'lib'))
libname = 'scip'

cythonize = True

packagedir = os.path.join('src', 'pyscipopt')

with open(os.path.join(packagedir, '__init__.py'), 'r') as initfile:
    version = re.search(r'^__version__\s*=\s*[\'"]([^\'"]*)[\'"]',
                        initfile.read(), re.MULTILINE).group(1)

try:
    from Cython.Build import cythonize
except ImportError:
    if not os.path.exists(os.path.join(packagedir, 'scip.c')):
        print('Cython is required')
        quit(1)
    cythonize = False

if not os.path.exists(os.path.join(packagedir, 'scip.pyx')):
    cythonize = False

ext = '.pyx' if cythonize else '.c'

# set runtime libraries
runtime_library_dirs = []
extra_link_args = []
if platform.system() in ['Linux', 'Darwin']:
    extra_link_args.append('-Wl,-rpath,'+libdir)

# enable debug mode if requested
extra_compile_args = []
if "--debug" in sys.argv:
    extra_compile_args.append('-UNDEBUG')
    sys.argv.remove("--debug")

extensions = [Extension('pyscipopt.scip', [os.path.join(packagedir, 'scip'+ext)],
                          include_dirs=[includedir],
                          library_dirs=[libdir],
                          libraries=[libname],
                          runtime_library_dirs=runtime_library_dirs,
                          extra_compile_args = extra_compile_args,
                          extra_link_args=extra_link_args
                          )]

if cythonize:
    extensions = cythonize(extensions)

setup(
    name = 'PySCIPOpt',
<<<<<<< HEAD
    version = '1.2.1',
=======
    version = version,
>>>>>>> 5e750017
    description = 'Python interface and modeling environment for SCIP',
    url = 'https://github.com/SCIP-Interfaces/PySCIPOpt',
    author = 'Zuse Institute Berlin',
    author_email = 'scip@zib.de',
    license = 'MIT',
    classifiers=[
    'Development Status :: 4 - Beta',
    'Intended Audience :: Science/Research',
    'Intended Audience :: Education',
    'License :: OSI Approved :: MIT License',
    'Programming Language :: Python :: 2',
    'Programming Language :: Python :: 3',
    'Programming Language :: Cython',
    'Topic :: Scientific/Engineering :: Mathematics'],
    ext_modules = extensions,
    packages = ['pyscipopt'],
    package_dir = {'pyscipopt': packagedir},
    package_data = {'pyscipopt': ['scip.pyx', 'scip.pxd', '*.pxi']}
)<|MERGE_RESOLUTION|>--- conflicted
+++ resolved
@@ -54,11 +54,7 @@
 
 setup(
     name = 'PySCIPOpt',
-<<<<<<< HEAD
-    version = '1.2.1',
-=======
     version = version,
->>>>>>> 5e750017
     description = 'Python interface and modeling environment for SCIP',
     url = 'https://github.com/SCIP-Interfaces/PySCIPOpt',
     author = 'Zuse Institute Berlin',
